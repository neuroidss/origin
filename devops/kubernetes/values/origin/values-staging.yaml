databaseInstance: origin-214503:us-west1:staging

# origin-bridge
bridgeImage: origin-bridge
bridgeImageTag: 'abe42a6'
bridgeReplicas: 2

# origin-dapp
dappImage: origin-dapp
<<<<<<< HEAD
dappImageTag: '31bb3c6'
=======
dappImageTag: 'f8ded14'
>>>>>>> 7bec321c
dappReplicas: 2

# origin-ipfs-proxy
ipfsProxyImage: origin-ipfs-proxy
ipfsProxyImageTag: 'abe42a6'

# origin-faucet
faucetImage: origin-faucet
<<<<<<< HEAD
faucetImageTag: 'bce3090'
=======
faucetImageTag: 'f8ded14'
>>>>>>> 7bec321c

# event-listener
eventlistenerImage: event-listener
eventlistenerImageTag: 'a46f043'

# origin-discovery
discoveryImage: origin-discovery
discoveryImageTag: '860c349'

# origin-growth
growthImage: origin-growth
growthImageTag: '860c349'

# origin-messaging
messagingImage: origin-messaging
messagingImageTag: '9364575'

# origin-notifications
notificationsImage: origin-notifications
notificationsImageTag: 'abe42a6'

# origin-dapp-creator-client
creatorClientImage: origin-dapp-creator-client
creatorClientImageTag: 'e452b5c'

# origin-dapp-creator-server
creatorServerImage: origin-dapp-creator-server
creatorServerImageTag: 'abe42a6'

# origin-dapp-creator-issuer
creatorIssuerImage: origin-dapp-creator-issuer
creatorIssuerImageTag: 'latest'
creatorIssuerIp: '35.233.135.239'

# origin-linking
linkingImage: origin-linking
linkingImageTag: 'bce3090'

# origin-cron
cronImage: origin-cron
cronImageTag: '5f33219'

# origin-admin
adminImage: origin-admin
adminImageTag: '860c349'<|MERGE_RESOLUTION|>--- conflicted
+++ resolved
@@ -7,11 +7,7 @@
 
 # origin-dapp
 dappImage: origin-dapp
-<<<<<<< HEAD
-dappImageTag: '31bb3c6'
-=======
 dappImageTag: 'f8ded14'
->>>>>>> 7bec321c
 dappReplicas: 2
 
 # origin-ipfs-proxy
@@ -20,11 +16,7 @@
 
 # origin-faucet
 faucetImage: origin-faucet
-<<<<<<< HEAD
-faucetImageTag: 'bce3090'
-=======
 faucetImageTag: 'f8ded14'
->>>>>>> 7bec321c
 
 # event-listener
 eventlistenerImage: event-listener
