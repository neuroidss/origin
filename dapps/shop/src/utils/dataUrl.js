--- conflicted
+++ resolved
@@ -14,20 +14,15 @@
   let dir
   if (pathname.indexOf('/ipfs/') === 0 && CONTENT_HASH) {
     dir = `/ipfs/${CONTENT_HASH}/`
-<<<<<<< HEAD
-  } else {
-    dir = `${CDN[origin] || ''}${DATA_DIR || ''}`
-    if (!dir.endsWith('/')) {
-      dir += '/'
-    }
-=======
   } else if (CDN[origin]) {
     dir = `${CDN[origin] || ''}${DATA_DIR || ''}/`
   } else if (CONTENT_CDN) {
     dir = `${CONTENT_CDN}${DATA_DIR || ''}/`
   } else {
     dir = `${DATA_DIR || ''}/`
->>>>>>> e0a2a522
+    if (!dir.endsWith('/')) {
+      dir += '/'
+    }
   }
   return dir
 }