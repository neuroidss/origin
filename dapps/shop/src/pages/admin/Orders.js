--- conflicted
+++ resolved
@@ -21,37 +21,7 @@
       ) : opts.csv ? (
         <AdminOrdersCSV orders={orders} />
       ) : (
-<<<<<<< HEAD
-        <table className="table admin-orders table-hover">
-          <thead>
-            <tr>
-              <th>Order</th>
-              <th>Date</th>
-              <th>Payment</th>
-              <th>Status</th>
-              <th>Total</th>
-            </tr>
-          </thead>
-          <tbody>
-            {orders.map(order => (
-              <tr
-                key={order.id}
-                onClick={() => {
-                  history.push(`/admin/orders/${order.orderId}`)
-                }}
-              >
-                <td>{order.orderId}</td>
-                <td>{dayjs(order.createdAt).format('MMM D, h:mm A')}</td>
-                <td>{order.data.paymentMethod.label}</td>
-                <td>{order.status}</td>
-                <td>{formatPrice(order.data.total)}</td>
-              </tr>
-            ))}
-          </tbody>
-        </table>
-=======
         <AdminOrdersTable orders={orders} />
->>>>>>> 9881c37b
       )}
 
       <Paginate total={orders.length} />
