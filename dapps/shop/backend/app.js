--- conflicted
+++ resolved
@@ -1,17 +1,13 @@
+const fetch = require('node-fetch')
+const fs = require('fs')
 const express = require('express')
 const session = require('express-session')
 const MemoryStore = require('memorystore')(session)
 const cors = require('cors')
 const bodyParser = require('body-parser')
 const serveStatic = require('serve-static')
-<<<<<<< HEAD
 const { passport } = require('./routes/_combinedAuth')
 const { IS_PROD, SESSION_SECRET } = require('./utils/const')
-=======
-const fetch = require('node-fetch')
-const fs = require('fs')
-
->>>>>>> e0a2a522
 const app = express()
 const html = fs.readFileSync(`${__dirname}/public/index.html`).toString()
 
@@ -60,7 +56,6 @@
 )
 app.use(serveStatic(`${__dirname}/public`))
 
-<<<<<<< HEAD
 // Error handler (needs 4 arg signature apparently)
 // eslint-disable-next-line no-unused-vars
 app.use((err, req, res, next) => {
@@ -73,12 +68,6 @@
   })
 })
 
-app.get('/', (req, res) => {
-  res.send('')
-})
-
-=======
->>>>>>> e0a2a522
 require('./routes/auth')(app)
 require('./routes/orders')(app)
 require('./routes/stripe')(app)
