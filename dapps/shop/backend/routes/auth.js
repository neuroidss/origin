const omit = require('lodash/omit')
const { Sellers, Shops } = require('../data/db')
const {
  createSalt,
  hashPassword,
  AuthSeller,
  authenticatedAsSeller
} = require('./_combinedAuth')
const { IS_PROD } = require('../utils/const')
const encConf = require('../utils/encryptedConfig')
const { validateConfig, validateShop } = require('../utils/validators')

module.exports = function(app) {
  app.get('/auth', (req, res) => {
    res.json({ success: req.isAuthenticated() })
  })

  app.get('/auth/:email', async (req, res) => {
    // TODO: Add some rate limiting here
    const seller = await Sellers.findOne({
      where: {
        email: req.params.email
      }
    })
<<<<<<< HEAD
    const statusCode = seller !== null ? 204 : 404
    res.status(statusCode)
=======
    return res.sendStatus(seller === null ? 404 : 204)
>>>>>>> 0184e74f
  })

  app.post(
    '/auth/login',
    (req, res, next) => {
      return next()
    },
    AuthSeller,
    (req, res) => {
      res.status(204)
    }
  )

  // TODO: Should this at least use API key auth?
  app.post('/auth/registration', async (req, res) => {
    const { name, email, password } = req.body
    if (!name || !email || !password) {
      return res.status(400).json({
        success: false,
        message: 'Invalid registration'
      })
    }

    const sellerCheck = await Sellers.findOne({
      where: {
        email
      }
    })

    if (sellerCheck) {
      return res.status(409).json({ message: 'Registration exists' })
    }

    const salt = await createSalt()
    const passwordHash = await hashPassword(salt, password)

    const seller = await Sellers.create({
      name,
      email,
      password: passwordHash
    })

    return res.status(204)
  })

  app.delete('/auth/registration', authenticatedAsSeller, async (req, res) => {
    const { id } = req.user

    if (!id) {
      return res.status(400)
    }

    const destroy = await Sellers.destroy({
      where: {
        id
      }
    })

    res.status(204)
  })

  app.get('/shop', authenticatedAsSeller, async (req, res) => {
    const { id } = req.user

    if (!id) {
      return res.status(400).json({ success: false })
    }

    const rows = await Shops.findAll({
      where: {
        sellerId: id
      }
    })

    const shops = rows.map(row => {
      return omit(row.dataValues, ['config', 'sellerId'])
    })

    res.json({
      success: true,
      shops
    })
  })

  app.post('/shop', authenticatedAsSeller, async (req, res) => {
    const shopObj = req.body

    if (!validateShop(shopObj)) {
      return res
        .status(400)
        .json({ message: 'Invalid shop data' })
    }

    const shop = await Shops.create({
      ...shopObj,
      sellerId: req.user.id
    })

    res.json(shop)
  })

  app.delete('/shop', authenticatedAsSeller, async (req, res) => {
    await Shops.destroy({
      where: {
        id: req.body.id,
        sellerId: req.user.id
      }
    })
    res.json({ success: true })
  })

  app.post('/config', authenticatedAsSeller, async (req, res) => {
    const { shopId, config } = req.body

    const shop = await Shops.findOne({
      where: {
        id: shopId,
        sellerId: req.user.id
      }
    })

    if (!shop) {
      return res.status(400).json({ message: 'Shop not found' })
    }

    if (!validateConfig(config)) {
      // TODO add error return describing why invalid
      return res
        .status(400)
        .json({ message: 'Invalid config data' })
    }

    console.log('config to update: ', config)

    await encConf.assign(shopId, config)

    return res.status(204)
  })

  app.get('/config/dump/:id', authenticatedAsSeller, async (req, res) => {
    const { id: shopId } = req.params

    // Testing only
    if (IS_PROD) return res.sendStatus(404)

    const shop = await Shops.findOne({
      where: {
        id: shopId,
        sellerId: req.user.id
      }
    })

    if (!shop) {
      return res.status(404)
    }

    const config = await encConf.dump(shopId)
    res.json(config)
  })
}<|MERGE_RESOLUTION|>--- conflicted
+++ resolved
@@ -22,12 +22,8 @@
         email: req.params.email
       }
     })
-<<<<<<< HEAD
-    const statusCode = seller !== null ? 204 : 404
     res.status(statusCode)
-=======
     return res.sendStatus(seller === null ? 404 : 204)
->>>>>>> 0184e74f
   })
 
   app.post(
