const config = require('../config')
const mjml2html = require('mjml')
const nodemailer = require('nodemailer')
const aws = require('aws-sdk')

const cartData = require('./cartData')
const encConf = require('./encryptedConfig')
const {
  SUPPORT_EMAIL_OVERRIDE,
  SENDGRID_API_KEY,
  SENDGRID_USERNAME,
  SENDGRID_PASSWORD,
  MAILGUN_SMTP_SERVER,
  MAILGUN_SMTP_PORT,
  MAILGUN_SMTP_LOGIN,
  MAILGUN_SMTP_PASSWORD,
  AWS_ACCESS_KEY_ID
} = require('./const')

let transporter
if (SENDGRID_API_KEY || SENDGRID_USERNAME) {
  let auth
  if (SENDGRID_API_KEY) {
    auth = {
      user: 'apikey',
      pass: SENDGRID_API_KEY
    }
  } else {
    auth = {
      user: SENDGRID_USERNAME,
      pass: SENDGRID_PASSWORD
    }
  }
  transporter = nodemailer.createTransport({
    host: 'smtp.sendgrid.net',
    port: 587,
    auth
  })
} else if (MAILGUN_SMTP_SERVER) {
  transporter = nodemailer.createTransport({
    host: MAILGUN_SMTP_SERVER,
    port: MAILGUN_SMTP_PORT,
    auth: {
      user: MAILGUN_SMTP_LOGIN,
      pass: MAILGUN_SMTP_PASSWORD
    }
  })
} else if (AWS_ACCESS_KEY_ID) {
  const SES = new aws.SES({ apiVersion: '2010-12-01', region: 'us-east-1' })
  transporter = nodemailer.createTransport({ SES })
} else {
  transporter = nodemailer.createTransport({ sendmail: true })
}

const head = require('./templates/head')
const vendor = require('./templates/vendor')
const email = require('./templates/email')
const emailTxt = require('./templates/emailTxt')
const orderItem = require('./templates/orderItem')
const orderItemTxt = require('./templates/orderItemTxt')

function formatPrice(num) {
  return `$${(num / 100).toFixed(2)}`
}

function optionsForItem(item) {
  const options = []
  if (item.product.options && item.product.options.length && item.variant) {
    item.product.options.forEach((opt, idx) => {
      options.push(`${opt}: ${item.variant.options[idx]}`)
    })
  }
  return options
}

async function sendMail(shopId, cart, skip) {
  const dataURL = await encConf.get(shopId, 'data_url')
  const publicURL = await encConf.get(shopId, 'public_url')
  const data = await config.getSiteConfig(dataURL)
  const items = await cartData(dataURL, cart.items)

  const orderItems = items.map(item => {
    const img = item.variant.image || item.product.image
    const options = optionsForItem(item)
    return orderItem({
      img: `${dataURL}${item.product.id}/520/${img}`,
      title: item.product.title,
      quantity: item.quantity,
      price: formatPrice(item.price),
      options: options.length
        ? `<div class="options">${options.join(', ')}</div>`
        : ''
    })
  })

  const orderItemsTxt = items.map(item => {
    const options = optionsForItem(item)
    return orderItemTxt({
      title: item.product.title,
      quantity: item.quantity,
      price: formatPrice(item.price),
      options: options.length ? `\n(${options.join(', ')})` : ''
    })
  })

  let supportEmailPlain = SUPPORT_EMAIL_OVERRIDE || data.supportEmail
  if (supportEmailPlain.match(/<([^>]+)>/)[1]) {
    supportEmailPlain = supportEmailPlain.match(/<([^>]+)>/)[1]
  }

  let pubUrl = PUBLIC_URL
  if (!data.absolute) {
    pubUrl += '/#'
  }

  const vars = {
    head,
    siteName: data.fullTitle || data.title,
    supportEmail: SUPPORT_EMAIL_OVERRIDE || data.supportEmail,
    supportEmailPlain,
    subject: data.emailSubject,
    storeUrl: publicURL,

    orderNumber: cart.offerId,
    firstName: cart.userInfo.firstName,
    lastName: cart.userInfo.lastName,
    email: cart.userInfo.email,
<<<<<<< HEAD
    orderUrl: `${publicURL}/#/order/${cart.tx}?auth=${cart.dataKey}`,
    orderUrlAdmin: `${publicURL}/#/admin/orders/${cart.offerId}`,
=======
    orderUrl: `${pubUrl}/order/${cart.tx}?auth=${cart.dataKey}`,
    orderUrlAdmin: `${pubUrl}/admin/orders/${cart.offerId}`,
>>>>>>> e0a2a522
    orderItems,
    orderItemsTxt,
    subTotal: formatPrice(cart.subTotal),
    hasDiscount: cart.discount > 0 ? true : false,
    discount: formatPrice(cart.discount),
    shipping: formatPrice(cart.shipping.amount),
    total: formatPrice(cart.total),
    shippingAddress: [
      `${cart.userInfo.firstName} ${cart.userInfo.lastName}`,
      `${cart.userInfo.address1}`,
      `${cart.userInfo.city} ${cart.userInfo.province} ${cart.userInfo.zip}`,
      `${cart.userInfo.country}`
    ],
    billingAddress: [
      `${cart.userInfo.firstName} ${cart.userInfo.lastName}`,
      `${cart.userInfo.address1}`,
      `${cart.userInfo.city} ${cart.userInfo.province} ${cart.userInfo.zip}`,
      `${cart.userInfo.country}`
    ],
    shippingMethod: cart.shipping.label,
    paymentMethod: cart.paymentMethod.label
  }

  const htmlOutputVendor = mjml2html(vendor(vars), { minify: true })
  const htmlOutput = mjml2html(email(vars), { minify: true })
  const txtOutput = emailTxt(vars)

  const message = {
    from: vars.supportEmail,
    to: `${vars.firstName} ${vars.lastName} <${vars.email}>`,
    subject: vars.subject,
    html: htmlOutput.html,
    text: txtOutput
  }

  const messageVendor = {
    from: vars.supportEmail,
    to: vars.supportEmail,
    subject: `[${vars.siteName}] Order #${cart.offerId}`,
    html: htmlOutputVendor.html,
    text: txtOutput
  }

  if (!skip) {
    transporter.sendMail(message, (err, msg) => {
      if (err) {
        console.log('Error sending user confirmation email')
        console.log(err)
      } else {
        console.log(msg.envelope)
      }
    })
    transporter.sendMail(messageVendor, (err, msg) => {
      if (err) {
        console.log('Error sending merchant confirmation email')
        console.log(err)
      } else {
        console.log(msg.envelope)
      }
    })
  }

  return message
}

module.exports = sendMail<|MERGE_RESOLUTION|>--- conflicted
+++ resolved
@@ -108,9 +108,8 @@
     supportEmailPlain = supportEmailPlain.match(/<([^>]+)>/)[1]
   }
 
-  let pubUrl = PUBLIC_URL
   if (!data.absolute) {
-    pubUrl += '/#'
+    publicURL += '/#'
   }
 
   const vars = {
@@ -125,13 +124,8 @@
     firstName: cart.userInfo.firstName,
     lastName: cart.userInfo.lastName,
     email: cart.userInfo.email,
-<<<<<<< HEAD
     orderUrl: `${publicURL}/#/order/${cart.tx}?auth=${cart.dataKey}`,
     orderUrlAdmin: `${publicURL}/#/admin/orders/${cart.offerId}`,
-=======
-    orderUrl: `${pubUrl}/order/${cart.tx}?auth=${cart.dataKey}`,
-    orderUrlAdmin: `${pubUrl}/admin/orders/${cart.offerId}`,
->>>>>>> e0a2a522
     orderItems,
     orderItemsTxt,
     subTotal: formatPrice(cart.subTotal),
