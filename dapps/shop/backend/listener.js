--- conflicted
+++ resolved
@@ -2,51 +2,15 @@
 const config = require('./config')
 
 const WebSocket = require('ws')
-
 const Web3 = require('web3')
 const get = require('lodash/get')
 
-<<<<<<< HEAD
-const { Op, Network, Shops, Transactions, Orders } = require('./data/db')
-const abi = require('./utils/_abi')
-const {
-  getIpfsHashFromBytes32,
-  getText,
-  getIPFSGateway
-} = require('./utils/_ipfs')
-const encConf = require('./utils/encryptedConfig')
+const { Op, Network, Shops } = require('./data/db')
+const handleLog = require('./utils/handleLog')
 const { NETWORK_ID } = require('./utils/const')
-const { ListingID, OfferID } = require('./utils/id')
-const { addressToVersion } = require('./utils/address')
-
-const sendMail = require('./utils/emailer')
+const { ListingID } = require('./utils/id')
 
 const web3 = new Web3()
-
-const Marketplace = new web3.eth.Contract(abi)
-const MarketplaceABI = Marketplace._jsonInterface
-/*const localContract = process.env.MARKETPLACE_CONTRACT
-const PrivateKey = process.env.PGP_PRIVATE_KEY.startsWith('--')
-  ? process.env.PGP_PRIVATE_KEY
-  : Buffer.from(process.env.PGP_PRIVATE_KEY, 'base64').toString('ascii')
-const PrivateKeyPass = process.env.PGP_PRIVATE_KEY_PASS*/
-
-/*
-const SubscribeToLogs = address =>
-  JSON.stringify({
-    jsonrpc: '2.0',
-    id: 1,
-    method: 'eth_subscribe',
-    params: ['logs', { address, topics: [] }]
-  })*/
-=======
-const { Network } = require('./data/db')
-const handleLog = require('./utils/handleLog')
-
-const localContract = process.env.MARKETPLACE_CONTRACT
-
-const web3 = new Web3()
->>>>>>> fc08ef1d
 
 const SubscribeToNewHeads = JSON.stringify({
   jsonrpc: '2.0',
@@ -92,6 +56,7 @@
 }
 const netId = NETWORK_ID
 let ws
+
 async function connectWS() {
   let lastBlock
 
@@ -252,131 +217,4 @@
   return number
 }
 
-<<<<<<< HEAD
-const handleLog = async ({
-  data,
-  topics,
-  transactionHash,
-  address,
-  blockNumber
-}) => {
-  const ipfsGateway = await getIPFSGateway()
-  const eventAbi = MarketplaceABI.find(i => i.signature === topics[0])
-  if (!eventAbi) {
-    console.log('Unknown event')
-    return
-  }
-  console.log('fetch existing...', transactionHash)
-  const existingTx = await Transactions.findOne({
-    where: { transactionHash: transactionHash }
-  })
-  console.log('existing', existingTx)
-  if (existingTx) {
-    console.log('Already handled tx')
-    return
-  } else {
-    Transactions.create({
-      networkId: netId,
-      transactionHash: transactionHash,
-      blockNumber: web3.utils.hexToNumber(blockNumber)
-    }).then(res => {
-      console.log(`Created tx ${res.dataValues.id}`)
-    })
-  }
-
-  const { name, inputs } = eventAbi
-  const decoded = web3.eth.abi.decodeLog(inputs, data, topics.slice(1))
-  const { listingID, offerID, ipfsHash, party } = decoded
-
-  const contractVersion = addressToVersion(address)
-  const lid = new ListingID(listingID, NETWORK_ID, contractVersion)
-  const oid = new OfferID(listingID, offerID, NETWORK_ID, contractVersion)
-
-  console.log(`${name} - ${oid.toString()} by ${party}`)
-  console.log(`IPFS Hash: ${getIpfsHashFromBytes32(ipfsHash)}`)
-
-  try {
-    const offerData = await getText(ipfsGateway, ipfsHash, 10000)
-    const offer = JSON.parse(offerData)
-    console.log('Offer:', offer)
-
-    if (!offer.encryptedData) {
-      console.log('No encrypted data found')
-      return
-    }
-
-    const record = await Shops.findOne({
-      where: {
-        listingId: lid.toString()
-      }
-    })
-    const shopId = record.id
-
-    const encryptedDataJson = await getText(
-      ipfsGateway,
-      offer.encryptedData,
-      10000
-    )
-    const encryptedData = JSON.parse(encryptedDataJson)
-    console.log('Encrypted Data:', encryptedData)
-
-    const PrivateKey = await encConf.get(shopId, 'pgpPrivateKey')
-    const PrivateKeyPass = await encConf.get(shopId, 'pgpPrivateKeyPass')
-
-    if (!PrivateKey) {
-      console.error(
-        `Missing private key for shop ${shopId}. Unable to process event!`
-      )
-      return
-    }
-    if (!PrivateKeyPass) {
-      console.warn(
-        `Missing private key decryption passphrase for shop ${shopId}. This will probably fail!`
-      )
-    }
-
-    const privateKey = await openpgp.key.readArmored(PrivateKey)
-
-    if (!privateKey || !privateKey.keys || privateKey.keys.length < 1) {
-      if (privateKey.err) {
-        for (const err of privateKey.err) {
-          console.error(err)
-        }
-      }
-      console.error(
-        `Unable to load private key for shop ${shopId}. Unable to process event!`
-      )
-      return
-    }
-
-    const privateKeyObj = privateKey.keys[0]
-    await privateKeyObj.decrypt(PrivateKeyPass)
-
-    const message = await openpgp.message.readArmored(encryptedData.data)
-    const options = { message, privateKeys: [privateKeyObj] }
-
-    const plaintext = await openpgp.decrypt(options)
-    const cart = JSON.parse(plaintext.data)
-    cart.offerId = oid.toString()
-    cart.tx = transactionHash
-
-    console.log(cart)
-
-    Orders.create({
-      orderId: cart.offerId,
-      shopId: shopId,
-      networkId: netId,
-      data: JSON.stringify(cart)
-    }).then(() => {
-      console.log('Saved to DB OK')
-    })
-
-    sendMail(shopId, cart)
-  } catch (e) {
-    console.error(e)
-  }
-}
-
-=======
->>>>>>> fc08ef1d
 connectWS()