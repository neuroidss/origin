require('dotenv').config()
const path = require('path')
const webpack = require('webpack')
const fs = require('fs')
const SriPlugin = require('webpack-subresource-integrity')
const MiniCssExtractPlugin = require('mini-css-extract-plugin')
const TerserPlugin = require('terser-webpack-plugin')
const { CleanWebpackPlugin } = require('clean-webpack-plugin')
const OptimizeCSSAssetsPlugin = require('optimize-css-assets-webpack-plugin')
const HtmlWebpackPlugin = require('html-webpack-plugin')

let localContractAddress
try {
  const Addresses = require(`@origin/contracts/build/contracts.json`)
  localContractAddress = Addresses.Marketplace_V01
} catch (e) {
  /* Ignore */
}

const isProduction = process.env.NODE_ENV === 'production'

let theme = ''
try {
  const themePath = `${__dirname}/data/${process.env.THEME_DIR}/theme.scss`
  theme = fs.readFileSync(themePath).toString()
} catch (e) {
  // Ignore
}

let devtool = 'cheap-module-source-map'
if (isProduction) {
  devtool = false
}

const absolute = process.env.ABSOLUTE ? true : false // Absolute js / css files

const webpackConfig = {
  entry: {
    app: './src/index.js'
  },
  devtool,
  output: {
    filename: '[name].js',
    chunkFilename: `dist/[name].[hash:8].bundle.js`,
    path: path.resolve(__dirname, 'public'),
    publicPath: absolute ? '/' : '',
    crossOriginLoading: 'anonymous'
  },
  externals: {
    Web3: 'web3'
  },
  module: {
    noParse: [/^react$/],
    rules: [
      { test: /\.flow$/, loader: 'ignore-loader' },
      {
        test: /\.js$/,
        exclude: /node_modules/,
        loader: 'babel-loader'
      },
      {
        test: /\.mjs$/,
        include: /node_modules/,
        type: 'javascript/auto'
      },
      {
        test: /\.css$/,
        use: [
          {
            loader: isProduction ? MiniCssExtractPlugin.loader : 'style-loader'
          },
          {
            loader: 'css-loader',
            options: {
              url: url => {
                return url.match(/(svg|png)/) ? false : true
              }
            }
          }
        ]
      },
      {
        test: /\.s[ac]ss$/,
        use: [
          {
            loader: isProduction ? MiniCssExtractPlugin.loader : 'style-loader'
          },
          {
            loader: 'css-loader',
            options: {
              url: url => {
                return url.match(/(svg|png)/) ? false : true
              }
            }
          },
          {
            loader: 'sass-loader',
            options: {
              prependData: theme
            }
          }
        ]
      },
      {
        test: /\.(woff|woff2|eot|ttf|otf)$/,
        use: [
          {
            loader: isProduction ? 'file-loader' : 'url-loader',
            options: isProduction ? { name: 'fonts/[name].[ext]' } : {}
          }
        ]
      }
    ]
  },
  resolve: {
    extensions: ['.js', '.json'],
    modules: [path.resolve(__dirname, 'src/constants'), './node_modules'],
    symlinks: false
  },
  node: {
    fs: 'empty'
  },
  devServer: {
    port: 8081,
    host: '0.0.0.0',
    historyApiFallback: true,
    headers: {
      'Access-Control-Allow-Origin': '*'
    },
    contentBase: [path.join(__dirname, 'public'), path.join(__dirname, 'data')]
  },
  watchOptions: {
    poll: 2000
  },
  mode: isProduction ? 'production' : 'development',
  plugins: [
    new SriPlugin({
      hashFuncNames: ['sha256', 'sha384'],
      enabled: isProduction
    }),
    new HtmlWebpackPlugin({
      template: 'public/template.html',
      inject: false,
      network: process.env.NETWORK || 'localhost',
      provider: process.env.PROVIDER,
      analytics: process.env.ANALYTICS,
      absolute
    }),
    new webpack.EnvironmentPlugin({
      WEBPACK_BUILD: true,
      NODE_ENV: process.env.NODE_ENV || 'development',
      MARKETPLACE_CONTRACT: localContractAddress,
      NETWORK: process.env.NETWORK || 'localhost',
      DATA_DIR:
        process.env.DATA_DIR || process.env.CONTENT_CDN ? '' : 'example',
      CONTENT_CDN: process.env.CONTENT_CDN || '',
      CONTENT_HASH: process.env.CONTENT_HASH || '',
<<<<<<< HEAD
      BACKEND_AUTH_TOKEN: process.env.BACKEND_AUTH_TOKEN
=======
      ABSOLUTE: process.env.ABSOLUTE || ''
>>>>>>> e0a2a522
    })
  ],

  optimization: {
    splitChunks: {
      chunks: 'all'
    }
  }
}

if (isProduction) {
  webpackConfig.output.filename = '[name].[hash:8].js'
  webpackConfig.optimization.minimizer = [
    new TerserPlugin({ extractComments: false }),
    new OptimizeCSSAssetsPlugin({})
  ]
  webpackConfig.plugins.push(
    new CleanWebpackPlugin({
      cleanOnceBeforeBuildPatterns: [
        'app.*.css',
        'app.*.js',
        'app.*.js.map',
        'vendors*',
        'dist/*.bundle.js'
      ]
    }),
    new MiniCssExtractPlugin({ filename: '[name].[hash:8].css' })
  )
  webpackConfig.resolve.alias = {
    'react-styl': 'react-styl/prod.js'
  }
  webpackConfig.module.noParse = [/^(react-styl)$/]
}

module.exports = webpackConfig<|MERGE_RESOLUTION|>--- conflicted
+++ resolved
@@ -155,11 +155,8 @@
         process.env.DATA_DIR || process.env.CONTENT_CDN ? '' : 'example',
       CONTENT_CDN: process.env.CONTENT_CDN || '',
       CONTENT_HASH: process.env.CONTENT_HASH || '',
-<<<<<<< HEAD
+      ABSOLUTE: process.env.ABSOLUTE || '',
       BACKEND_AUTH_TOKEN: process.env.BACKEND_AUTH_TOKEN
-=======
-      ABSOLUTE: process.env.ABSOLUTE || ''
->>>>>>> e0a2a522
     })
   ],
 
