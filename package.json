{
  "name": "origin-demo-dapp",
  "version": "0.3.0",
  "license": "MIT",
  "repository": {
    "type": "git",
    "url": "git+https://github.com/OriginProtocol/demo-dapp.git"
  },
  "dependencies": {
    "babel-loader": "^8.0.0-beta.2",
    "bootstrap": "^4.1.1",
    "browser-image-resizer": "^1.1.4",
    "dotenv-webpack": "^1.5.5",
    "fetch": "^1.1.0",
    "intl": "^1.2.5",
    "jquery": "^3.3.1",
    "moment": "^2.22.1",
<<<<<<< HEAD
    "origin": "^0.6.1",
=======
    "origin": "0.6.1",
>>>>>>> e7d8a411
    "popper.js": "^1.14.3",
    "react": "^16.3.2",
    "react-avatar-editor": "^11.0.2",
    "react-dom": "^16.3.2",
    "react-intl": "^2.4.0",
    "react-js-pagination": "^3.0.2",
    "react-jsonschema-form": "^1.0.3",
    "react-redux": "^5.0.7",
    "react-router": "^4.2.0",
    "react-router-dom": "^4.2.2",
    "redux": "^4.0.0",
    "redux-logger": "^3.0.6",
    "redux-thunk": "^2.2.0",
    "serve": "^6.5.6",
    "web3": "^1.0.0-beta.34"
  },
  "devDependencies": {
    "@babel/cli": "^7.0.0-beta.46",
    "@babel/core": "^7.0.0-beta.46",
    "@babel/preset-env": "^7.0.0-beta.46",
    "@babel/preset-react": "^7.0.0-beta.46",
    "@babel/register": "^7.0.0-beta.46",
    "babel-eslint": "^8.2.3",
    "babel-plugin-module-resolver": "^3.1.1",
    "babel-plugin-react-intl": "^2.4.0",
    "clean-webpack-plugin": "^0.1.19",
    "copy-webpack-plugin": "^4.5.1",
    "css-loader": "0.28.11",
    "dotenv": "^5.0.1",
    "eslint": "4.19.1",
    "eslint-plugin-react": "7.7.0",
    "extract-text-webpack-plugin": "^4.0.0-beta.0",
    "file-loader": "1.1.11",
    "glob": "^7.1.2",
    "html-webpack-plugin": "3.2.0",
    "identicon.js": "^2.3.2",
    "mkdirp": "^0.5.1",
    "react-intl-po": "^2.2.2",
    "style-loader": "0.21.0",
    "webpack": "4.8.1",
    "webpack-cli": "^2.1.3",
    "webpack-dev-server": "3.1.4"
  },
  "scripts": {
    "heroku-postbuild": "npm run build",
    "install:dev": "npm install && npm link origin",
    "start": "if [ \"$NODE_ENV\" = \"production\" ]; then npm run serve; else npm run dev; fi",
    "serve": "serve build",
    "dev": "webpack-dev-server --open",
    "deploy:ipfs": "./scripts/deploy.sh",
    "build": "NODE_ENV=production webpack --progress --display errors-only",
    "build:json2po": "react-intl-po json2pot 'translations/messages/**/*.json' -o 'translations/allMessages.po'",
    "build:po2json": "react-intl-po po2json 'translations/translatedPOFiles/*.po' -m 'translations/messages/**/*.json' -o 'translations/allMessages.json' --indentation 2 --sort-by-id",
    "test": "node scripts/test.js --env=jsdom"
  },
  "babel": {
    "presets": [
      "@babel/preset-env",
      "@babel/preset-react"
    ],
    "plugins": [
      [
        "module-resolver",
        {
          "alias": {
            "actions": "./src/actions",
            "components": "./src/components",
            "constants": "./src/constants",
            "pages": "./src/pages",
            "reducers": "./src/reducers",
            "utils": "./src/utils"
          }
        }
      ],
      [
        "react-intl",
        {
          "messagesDir": "./translations/messages",
          "enforceDescriptions": false
        }
      ]
    ]
  },
  "eslintConfig": {
    "parser": "babel-eslint",
    "parserOptions": {
      "ecmaVersion": 6,
      "sourceType": "module",
      "ecmaFeatures": {
        "jsx": true,
        "impliedStrict": true
      }
    },
    "globals": {
      "web3": true
    },
    "env": {
      "browser": true,
      "node": true,
      "es6": true,
      "mocha": true
    },
    "plugins": [
      "react"
    ],
    "extends": [
      "eslint:recommended",
      "plugin:react/recommended"
    ],
    "rules": {
      "react/prop-types": "off",
      "react/no-children-prop": "off",
      "no-console": "off"
    }
  }
}<|MERGE_RESOLUTION|>--- conflicted
+++ resolved
@@ -15,11 +15,7 @@
     "intl": "^1.2.5",
     "jquery": "^3.3.1",
     "moment": "^2.22.1",
-<<<<<<< HEAD
-    "origin": "^0.6.1",
-=======
     "origin": "0.6.1",
->>>>>>> e7d8a411
     "popper.js": "^1.14.3",
     "react": "^16.3.2",
     "react-avatar-editor": "^11.0.2",
