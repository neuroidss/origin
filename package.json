--- conflicted
+++ resolved
@@ -48,11 +48,8 @@
     "whatwg-fetch": "1.0.0"
   },
   "dependencies": {
-<<<<<<< HEAD
     "ajv": "^4.11.7",
-=======
     "alertify": "github:micahalcorn/alertify.js#webpack_friendly",
->>>>>>> 9329670f
     "bs58": "^4.0.1",
     "dotenv": "^2.0.0",
     "ethereumjs-testrpc": "^4.1.3",
