{
  "name": "origin-demo-dapp",
  "version": "0.2.0",
  "private": true,
  "devDependencies": {
    "autoprefixer": "6.5.1",
    "babel-core": "6.17.0",
    "babel-eslint": "7.1.1",
    "babel-jest": "17.0.2",
    "babel-loader": "6.2.7",
    "babel-preset-react-app": "^2.0.1",
    "case-sensitive-paths-webpack-plugin": "1.1.4",
    "chalk": "1.1.3",
    "connect-history-api-fallback": "1.3.0",
    "cross-spawn": "4.0.2",
    "css-loader": "0.26.0",
    "detect-port": "1.0.1",
    "eslint": "3.8.1",
    "eslint-config-react-app": "^0.5.0",
    "eslint-loader": "1.6.0",
    "eslint-plugin-flowtype": "2.21.0",
    "eslint-plugin-import": "2.0.1",
    "eslint-plugin-jsx-a11y": "2.2.3",
    "eslint-plugin-react": "6.4.1",
    "extract-text-webpack-plugin": "1.0.1",
    "file-loader": "0.9.0",
    "filesize": "3.3.0",
    "fs-extra": "0.30.0",
    "gzip-size": "3.0.0",
    "html-webpack-plugin": "2.24.0",
    "http-proxy-middleware": "0.17.2",
    "jest": "18.1.0",
    "json-loader": "0.5.4",
    "object-assign": "4.1.0",
    "path-exists": "2.1.0",
    "postcss-loader": "1.0.0",
    "promise": "7.1.1",
    "react-dev-utils": "^0.4.2",
    "recursive-readdir": "2.1.0",
    "strip-ansi": "3.0.1",
    "style-loader": "0.13.1",
    "url-loader": "0.5.7",
    "webpack": "1.14.0",
    "webpack-dev-server": "1.16.2",
    "webpack-manifest-plugin": "1.1.0",
    "whatwg-fetch": "1.0.0"
  },
  "dependencies": {
<<<<<<< HEAD
=======
    "ajv": "^4.11.7",
    "alertify": "github:micahalcorn/alertify.js#webpack_friendly",
    "bs58": "^4.0.1",
>>>>>>> fa8b3858
    "dotenv": "^2.0.0",
    "fetch": "^1.1.0",
    "map-cache": "^0.2.2",
    "marked": "^0.3.17",
    "react": "^15.6.2",
    "react-dom": "^15.6.2",
    "react-js-pagination": "^3.0.1",
    "react-jsonschema-form": "^1.0.1",
    "react-router": "^4.2.0",
    "react-router-dom": "^4.2.2",
    "react-web3": "github:wanderingstan/react-web3#state_didchange_fix"
  },
  "scripts": {
    "start": "node scripts/start.js",
    "build": "node scripts/build.js",
    "test": "node scripts/test.js --env=jsdom"
  },
  "jest": {
    "collectCoverageFrom": [
      "src/**/*.{js,jsx}"
    ],
    "setupFiles": [
      "<rootDir>/config/polyfills.js"
    ],
    "testMatch": [
      "<rootDir>/src/**/__tests__/**/*.js?(x)",
      "<rootDir>/src/**/?(*.)(spec|test).js?(x)"
    ],
    "testEnvironment": "node",
    "testURL": "http://localhost",
    "transform": {
      "^.+\\.(js|jsx)$": "<rootDir>/node_modules/babel-jest",
      "^.+\\.css$": "<rootDir>/config/jest/cssTransform.js",
      "^(?!.*\\.(js|jsx|css|json)$)": "<rootDir>/config/jest/fileTransform.js"
    },
    "transformIgnorePatterns": [
      "[/\\\\]node_modules[/\\\\].+\\.(js|jsx)$"
    ],
    "moduleNameMapper": {
      "^react-native$": "react-native-web"
    },
    "moduleFileExtensions": [
      "web.js",
      "js",
      "json",
      "web.jsx",
      "jsx"
    ]
  },
  "babel": {
    "presets": [
      "react-app"
    ]
  },
  "eslintConfig": {
    "extends": "react-app"
  }
}<|MERGE_RESOLUTION|>--- conflicted
+++ resolved
@@ -46,12 +46,9 @@
     "whatwg-fetch": "1.0.0"
   },
   "dependencies": {
-<<<<<<< HEAD
-=======
     "ajv": "^4.11.7",
     "alertify": "github:micahalcorn/alertify.js#webpack_friendly",
     "bs58": "^4.0.1",
->>>>>>> fa8b3858
     "dotenv": "^2.0.0",
     "fetch": "^1.1.0",
     "map-cache": "^0.2.2",
