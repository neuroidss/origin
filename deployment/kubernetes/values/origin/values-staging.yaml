databaseInstance: origin-214503:us-west1:staging

# origin-bridge
bridgeImage: origin-bridge
bridgeImageTag: 'e452b5c'
bridgeReplicas: 2

# origin-dapp
dappImage: origin-dapp
<<<<<<< HEAD
dappImageTag: 'e452b5c'
=======
dappImageTag: '3d7c94c'
>>>>>>> d4c4c379
dappReplicas: 2

# Rinkeby network configuration
gethTxReplicas: 1
gethTxMemoryRequest: 6Gi

# ipfs
ipfsImage: ipfs/go-ipfs
ipfsImageTag: master

# origin-ipfs-proxy
ipfsProxyImage: origin-ipfs-proxy
ipfsProxyImageTag: '6eb593e'

# origin-faucet
faucetImage: origin-faucet
faucetImageTag: 'e452b5c'

# event-listener
eventlistenerImage: event-listener
eventlistenerImageTag: 'e452b5c'

# origin-discovery
discoveryImage: origin-discovery
discoveryImageTag: 'a1c52ee'

# origin-growth
growthImage: origin-growth
growthImageTag: 'e452b5c'

# origin-messaging
messagingImage: origin-messaging
messagingImageTag: 'e452b5c'

# origin-notifications
notificationsImage: origin-notifications
notificationsImageTag: 'e452b5c'

# origin-dapp-creator-client
creatorClientImage: origin-dapp-creator-client
creatorClientImageTag: 'e452b5c'

# origin-dapp-creator-server
creatorServerImage: origin-dapp-creator-server
creatorServerImageTag: 'c2f19a0'

# origin-dapp-creator-issuer
creatorIssuerImage: origin-dapp-creator-issuer
creatorIssuerImageTag: 'latest'
creatorIssuerIp: '35.233.135.239'

# origin-linking
linkingImage: origin-linking
linkingImageTag: 'e452b5c'

# origin-cron
cronImage: origin-cron
cronImageTag: 'e452b5c'<|MERGE_RESOLUTION|>--- conflicted
+++ resolved
@@ -7,11 +7,7 @@
 
 # origin-dapp
 dappImage: origin-dapp
-<<<<<<< HEAD
-dappImageTag: 'e452b5c'
-=======
 dappImageTag: '3d7c94c'
->>>>>>> d4c4c379
 dappReplicas: 2
 
 # Rinkeby network configuration
