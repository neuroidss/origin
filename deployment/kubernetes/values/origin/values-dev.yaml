--- conflicted
+++ resolved
@@ -6,11 +6,7 @@
 
 # origin-dapp
 dappImage: origin-dapp
-<<<<<<< HEAD
 dappImageTag: '6f06703'
-=======
-dappImageTag: '3fc4eb5'
->>>>>>> 6806657f
 
 # ipfs
 ipfsImage: ipfs/go-ipfs
