--- conflicted
+++ resolved
@@ -1,9 +1,6 @@
 import ListingsRegistryContract from '../../contracts/build/contracts/ListingsRegistry.json'
-<<<<<<< HEAD
 import ListingContract from '../../contracts/build/contracts/Listing.json'
-=======
 import UserRegistryContract from '../../contracts/build/contracts/UserRegistry.json'
->>>>>>> f9ed3a66
 import bs58 from 'bs58'
 import contract from 'truffle-contract'
 import promisify from 'util.promisify'
@@ -11,11 +8,8 @@
 class ContractService {
   constructor() {
     this.listingsRegistryContract = contract(ListingsRegistryContract)
-<<<<<<< HEAD
     this.listingContract = contract(ListingContract)
-=======
     this.userRegistryContract = contract(UserRegistryContract)
->>>>>>> f9ed3a66
   }
 
   // Return bytes32 hex string from base58 encoded ipfs hash,
@@ -136,49 +130,9 @@
     return transactionReceipt
   }
 
-<<<<<<< HEAD
   async waitTransactionFinished(transactionReceipt, pollIntervalMilliseconds=1000) {
     console.log("Waiting for transaction")
     console.log(transactionReceipt)
-=======
-  async setUser(ipfsUser) {
-    const result = await new Promise((resolve, reject) => {
-      this.userRegistryContract.setProvider(window.web3.currentProvider)
-      window.web3.eth.getAccounts((error, accounts) => {
-        this.userRegistryContract.deployed().then((instance) => {
-          return instance.set(
-            this.getBytes32FromIpfsHash(ipfsUser),
-            {from: accounts[0]})
-        }).then((result) => {
-          resolve(result)
-        }).catch((error) => {
-          console.error('Error submitting to the Ethereum blockchain: ' + error)
-          reject(error)
-        })
-      })
-    })
-    return result
-  }
-
-  async getUser(userAddress) {
-    const ipfsUser = await new Promise((resolve, reject) => {
-      this.userRegistryContract.setProvider(window.web3.currentProvider)
-      this.userRegistryContract.deployed().then((instance) => {
-        instance.users(userAddress)
-        .then(([ipfsHash, isSet]) => {
-          resolve(this.getIpfsHashFromBytes32(ipfsHash))
-        })
-        .catch((error) => {
-          console.log(`Error fetching userId: ${userId}`)
-          reject(error)
-        })
-      })
-    })
-    return ipfsUser
-  }
-
-  async waitTransactionFinished(transactionHash, pollIntervalMilliseconds=1000) {
->>>>>>> f9ed3a66
     const blockNumber = await new Promise((resolve, reject) => {
       if (!transactionHash) {
         reject(`Invalid transactionHash passed: ${transactionHash}`)
