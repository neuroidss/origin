--- conflicted
+++ resolved
@@ -26,7 +26,6 @@
   }))
 }
 
-<<<<<<< HEAD
 async function decryptOutOfBandMessage(_, args) {
   let encrypted
   try {
@@ -40,7 +39,6 @@
   }
   return d.content
 }
-=======
 // We need to do this check inside the resolver function
 const checkForMessagingOverride = () => {
   // needed for testing pu
@@ -49,7 +47,6 @@
   }
 }
 let messagingOverride
->>>>>>> c77e6f29
 
 export default {
   enabled: () => {
