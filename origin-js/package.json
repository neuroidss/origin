--- conflicted
+++ resolved
@@ -55,10 +55,7 @@
     "truffle": "^4.1.14",
     "truffle-hdwallet-provider": "0.0.6",
     "url-parse": "^1.4.0",
-<<<<<<< HEAD
-=======
     "uuid": "^3.3.2",
->>>>>>> 0650c2cb
     "web3": "^1.0.0-beta.34",
     "webpack": "^4.25.1",
     "webpack-cli": "^3.1.2",
