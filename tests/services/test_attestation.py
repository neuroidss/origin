--- conflicted
+++ resolved
@@ -292,19 +292,11 @@
     mock_http_conn.request.assert_called_once_with(
         'GET',
         '/v2.12/oauth/access_token?client_id=facebook-client-id&' +
-<<<<<<< HEAD
-        'client_secret=facebook-client-secret&' +
-        'redirect_uri=http://testhost.com/redirects/facebook/&code=abcde12345')
+        'client_secret=facebook-client-secret&redirect_uri=' +
+        'https://testhost.com/redirects/facebook/&code=abcde12345')
     assert len(resp_data['signature']) == SIGNATURE_LENGTH
     assert resp_data['claim_type'] == CLAIM_TYPES['facebook']
     assert resp_data['data'] == 'facebook verified'
-=======
-        'client_secret=facebook-client-secret&redirect_uri=' +
-        'https://testhost.com/redirects/facebook/&code=abcde12345')
-    assert len(resp['signature']) == SIGNATURE_LENGTH
-    assert resp['claim_type'] == 3
-    assert resp['data'] == 'facebook verified'
->>>>>>> 4365cd70
 
 
 @mock.patch('http.client.HTTPSConnection')
@@ -325,15 +317,8 @@
         'GET',
         '/v2.12/oauth/access_token?client_id=facebook-client-id' +
         '&client_secret=facebook-client-secret&' +
-<<<<<<< HEAD
-        'redirect_uri=http://testhost.com/redirects/facebook/&code=bananas')
+        'redirect_uri=https://testhost.com/redirects/facebook/&code=bananas')
     assert str(service_err.value) == 'The code you provided is invalid.'
-=======
-        'redirect_uri=https://testhost.com/redirects/facebook/&code=bananas')
-    assert code == 'INVALID'
-    assert path == 'code'
-    assert message == 'The code you provided is invalid.'
->>>>>>> 4365cd70
 
 
 @mock.patch('logic.attestation_service.requests')
@@ -341,18 +326,12 @@
 def test_twitter_auth_url(mock_session, mock_requests):
     response_content = b'oauth_token=peaches&oauth_token_secret=pears'
     mock_requests.post().content = response_content
+    mock_requests.post().status_code = 200
     resp = VerificationService.twitter_auth_url()
-<<<<<<< HEAD
-    assert isinstance(resp, VerificationServiceResponse)
-    resp_data = resp.data
-    mock_oauth_client.request.assert_called_once_with(
-        'https://api.twitter.com/oauth/request_token', 'GET')
+    resp_data = resp.data
+    assert isinstance(resp, VerificationServiceResponse)
     assert resp_data['url'] == ('https://api.twitter.com/oauth/authenticate?'
                                 'oauth_token=peaches')
-=======
-    assert resp['url'] == ('https://api.twitter.com/oauth/authenticate?'
-                           'oauth_token=peaches')
->>>>>>> 4365cd70
 
 
 @mock.patch('logic.attestation_service.requests')
@@ -366,19 +345,11 @@
         'oauth_verifier': 'blueberries'
     }
     resp = VerificationService.verify_twitter(**args)
-<<<<<<< HEAD
-    assert isinstance(resp, VerificationServiceResponse)
-    resp_data = resp.data
-    mock_oauth_client.request.assert_called_once_with(
-        'https://api.twitter.com/oauth/access_token', 'GET')
+    resp_data = resp.data
+    assert isinstance(resp, VerificationServiceResponse)
     assert len(resp_data['signature']) == SIGNATURE_LENGTH
     assert resp_data['claim_type'] == CLAIM_TYPES['twitter']
     assert resp_data['data'] == 'twitter verified'
-=======
-    assert len(resp['signature']) == SIGNATURE_LENGTH
-    assert resp['claim_type'] == 4
-    assert resp['data'] == 'twitter verified'
->>>>>>> 4365cd70
 
 
 @mock.patch('logic.attestation_service.requests')
@@ -394,15 +365,7 @@
     with pytest.raises(TwitterVerificationError) as service_err:
         VerificationService.verify_twitter(**args)
 
-<<<<<<< HEAD
-    mock_oauth_client.request.assert_called_once_with(
-        'https://api.twitter.com/oauth/access_token', 'GET')
     assert str(service_err.value) == 'The verifier you provided is invalid.'
-=======
-    assert code == 'INVALID'
-    assert path == 'oauth_verifier'
-    assert message == 'The verifier you provided is invalid.'
->>>>>>> 4365cd70
 
 
 @mock.patch('logic.attestation_service.requests')
