<<<<<<< HEAD
class V00_MarkeplaceAdapter {
  constructor({ contractService }) {
=======
const OFFER_STATUS = ['error','created', 'accepted', 'disputed', 'finalized', 'buyerReviewed']

class MarketplaceAdapter {
  constructor({ contractService, contractName }) {
>>>>>>> ea8077b4
    this.web3 = contractService.web3
    this.contractService = contractService
    this.contractName = 'V00_Marketplace'
  }

  async getContract() {
    if (!this.contract) {
      this.contract = await this.contractService.deployed(
        this.contractService.contracts[this.contractName]
      )
    }
  }

  async call(methodName, args, opts) {
    return await this.contractService.call(
      this.contractName,
      methodName,
      args,
      opts
    )
  }

  async getListingsCount() {
    const total = await this.call('totalListings')
    return Number(total)
  }

  async createListing(
    ipfsBytes,
    { deposit = '0', arbitrator },
    confirmationCallback
  ) {
    const from = await this.contractService.currentAccount()

    const { transactionReceipt, timestamp } = await this.call(
      'createListing',
      [ipfsBytes, deposit, arbitrator || from],
      { from, confirmationCallback }
    )
    const listingIndex =
      transactionReceipt.events['ListingCreated'].returnValues.listingID
    return Object.assign({ timestamp, listingIndex }, transactionReceipt)
  }

  async withdrawListing(listingId, ipfsBytes, confirmationCallback) {
    const from = await this.contractService.currentAccount()
    const { transactionReceipt, timestamp } = await this.call(
      'withdrawListing',
      [listingId, from, ipfsBytes],
      { from, confirmationCallback }
    )
    return Object.assign({ timestamp }, transactionReceipt)
  }

  async makeOffer(listingId, ipfsBytes, data, confirmationCallback) {
    const {
      finalizes,
      affiliate,
      commission,
      price,
      arbitrator,
      currencyAddr
    } = data

    const args = [
      listingId,
      ipfsBytes,
      finalizes || Math.round(+new Date() / 1000) + 60 * 60 * 24, // 24 hrs
      affiliate || '0x0',
      commission || '0',
      price,
      currencyAddr || '0x0',
      arbitrator || '0x0'
    ]
    const opts = { confirmationCallback }
    if (!currencyAddr) {
      opts.value = price
    }

    const { transactionReceipt, timestamp } = await this.call(
      'makeOffer',
      args,
      opts
    )
    const offerIndex =
      transactionReceipt.events['OfferCreated'].returnValues.offerID
    return Object.assign({ timestamp, offerIndex }, transactionReceipt)
  }

  async acceptOffer(listingIndex, offerIndex, ipfsBytes, confirmationCallback) {
    const { transactionReceipt, timestamp } = await this.call(
      'acceptOffer',
      [listingIndex, offerIndex, ipfsBytes],
      { confirmationCallback }
    )
    return Object.assign({ timestamp }, transactionReceipt)
  }

  async finalizeOffer(
    listingIndex,
    offerIndex,
    ipfsBytes,
    confirmationCallback
  ) {
    const { transactionReceipt, timestamp } = await this.call(
      'finalize',
      [listingIndex, offerIndex, ipfsBytes],
      { confirmationCallback }
    )
    return Object.assign({ timestamp }, transactionReceipt)
  }

  async getListing(listingId) {
    await this.getContract()

    // Get the raw listing data from the contract
    const rawListing = await this.call('listings', [listingId])

    // Find all events related to this listing
    const listingTopic = this.padTopic(listingId)
    const events = await this.contract.getPastEvents('allEvents', {
      topics: [null, null, listingTopic, null],
      fromBlock: 0
    })

    const status =
      rawListing.seller.indexOf('0x00000') === 0 ? 'inactive' : 'active'

    // Loop through the events looking and update the IPFS hash appropriately
    let ipfsHash
    const offers = {}
    events.forEach(event => {
      if (event.event === 'ListingCreated') {
        ipfsHash = event.returnValues.ipfsHash
      } else if (event.event === 'ListingUpdated') {
        ipfsHash = event.returnValues.ipfsHash
      } else if (event.event === 'OfferCreated') {
        offers[event.returnValues.offerID] = { status: 'created', event }
      } else if (event.event === 'OfferAccepted') {
        offers[event.returnValues.offerID] = { status: 'accepted', event }
      } else if (event.event === 'OfferFinalized') {
        offers[event.returnValues.offerID] = { status: 'finalized', event }
      } else if (event.event === 'OfferData') {
        offers[event.returnValues.offerID] = { status: 'buyerReviewed', event }
      }
    })

    // Return the raw listing along with events and IPFS hash
    return Object.assign({}, rawListing, { ipfsHash, events, offers, status })
  }

  async getListings(opts) {
    await this.getContract()

    if (opts.purchasesFor) {
      const events = await this.contract.getPastEvents('OfferCreated', {
        filter: { party: opts.purchasesFor },
        fromBlock: 0
      })
      const listingIds = []
      events.forEach(e => {
        const listingId = Number(e.returnValues.listingID)
        if (listingIds.indexOf(listingId) < 0) {
          listingIds.push(listingId)
        }
      })
      return listingIds
    } else if (opts.listingsFor) {
      const events = await this.contract.getPastEvents('ListingCreated', {
        filter: { party: opts.listingsFor },
        fromBlock: 0
      })
      return events.map(e => Number(e.returnValues.listingID))
    } else {
      const total = await this.call('totalListings')
      return [...Array(Number(total)).keys()]
    }
  }

  async getOffers(listingIndex, opts) {
    await this.getContract()

    let filter = {}
    if (listingIndex) {
      filter = Object.assign(filter, { listingID: listingIndex })
    }
    if (opts.for) {
      filter = Object.assign(filter, { party: opts.for })
    }
    const events = await this.contract.getPastEvents('OfferCreated', {
      filter,
      fromBlock: 0
    })
    return events.map(e => Number(e.returnValues.offerID))
  }

  async getOffer(listingIndex, offerIndex) {
    await this.getContract()

    // Get the raw listing data from the contract
    const rawOffer = await this.call('offers', [listingIndex, offerIndex])

    // Find all events related to this offer
    const listingTopic = this.padTopic(listingIndex)
    const offerTopic = this.padTopic(offerIndex)
    const events = await this.contract.getPastEvents('allEvents', {
      topics: [null, null, listingTopic, offerTopic],
      fromBlock: 0
    })

    // Loop through the events looking and update the IPFS hash appropriately
    let ipfsHash, createdAt
    for (const e of events) {
      const timestamp = await this.contractService.getTimestamp(e)
      if (e.event === 'OfferCreated') {
        ipfsHash = e.returnValues.ipfsHash
        createdAt = timestamp
      }
      // Override status if offer was deleted from blockchain state
      if (e.event === 'OfferFinalized') {
        rawOffer.status = '4'
      }
      // TODO: Assumes OfferData event is a seller review
      if (e.event === 'OfferData') {
        rawOffer.status = '5'
      }
      // Translate status number to string
      rawOffer.status = OFFER_STATUS[rawOffer.status]
      e.timestamp = timestamp
    }

    // Return the raw listing along with events and IPFS hash
    return Object.assign({}, rawOffer, { ipfsHash, events, createdAt })
  }

  async addData(ipfsBytes, listingIndex, offerIndex, confirmationCallback) {
    const { transactionReceipt, timestamp } = await this.call(
      'addData',
      [listingIndex, offerIndex, ipfsBytes],
      { confirmationCallback }
    )
    return Object.assign({ timestamp }, transactionReceipt)
  }

  async getNotifications(party) {
    await this.getContract()

    const notifications = []

    const partyListingIds = []
    const partyOfferIds = []

    const events = await this.contract.getPastEvents('allEvents', {
      topics: [null, this.padTopic(party), null, null],
      fromBlock: 0
    })

    for (const event of events) {
      if (event.event === 'ListingCreated') {
        partyListingIds.push(event.returnValues.listingID)
      }
      if (event.event === 'OfferCreated') {
        partyOfferIds.push([
          event.returnValues.listingID,
          event.returnValues.offerID
        ])
      }
    }

    // Find pending offers and pending reviews
    for (const listingId of partyListingIds) {
      const listing = await this.getListing(listingId)
      for (const offerId in listing.offers) {
        const offer = listing.offers[offerId]
        if (offer.status === 'created') {
          notifications.push({
            event: offer.event,
            type: 'seller_listing_purchased',
            resources: { listingId, offerId }
          })
        }
        if (offer.status === 'finalized') {
          notifications.push({
            event: offer.event,
            type: 'seller_review_received',
            resources: { listingId, offerId }
          })
        }
      }
    }
    // Find pending offers and pending reviews
    for (const [listingId, offerId] of partyOfferIds) {
      const listing = await this.getListing(listingId)
      const offer = listing.offers[offerId]
      if (offer.status === 'accepted') {
        notifications.push({
          event: offer.event,
          type: 'buyer_listing_shipped',
          resources: { listingId, offerId }
        })
      }
    }

    return notifications
  }

  async getTokenAddress() {
    await this.getContract()
    return await this.contract.methods.tokenAddr().call()
  }

  padTopic(id) {
    return this.web3.utils.padLeft(this.web3.utils.numberToHex(id), 64)
  }
}

<<<<<<< HEAD
export default V00_MarkeplaceAdapter
=======
export default MarketplaceAdapter
>>>>>>> ea8077b4
<|MERGE_RESOLUTION|>--- conflicted
+++ resolved
@@ -1,12 +1,7 @@
-<<<<<<< HEAD
+const OFFER_STATUS = ['error','created', 'accepted', 'disputed', 'finalized', 'buyerReviewed']
+
 class V00_MarkeplaceAdapter {
   constructor({ contractService }) {
-=======
-const OFFER_STATUS = ['error','created', 'accepted', 'disputed', 'finalized', 'buyerReviewed']
-
-class MarketplaceAdapter {
-  constructor({ contractService, contractName }) {
->>>>>>> ea8077b4
     this.web3 = contractService.web3
     this.contractService = contractService
     this.contractName = 'V00_Marketplace'
@@ -323,8 +318,4 @@
   }
 }
 
-<<<<<<< HEAD
-export default V00_MarkeplaceAdapter
-=======
-export default MarketplaceAdapter
->>>>>>> ea8077b4
+export default V00_MarkeplaceAdapter