--- conflicted
+++ resolved
@@ -246,11 +246,7 @@
             id: 'VerifyAirbnb.generalServiceError',
             defaultMessage: 'Could not verify Airbnb. Please try again shortly.'
           })
-<<<<<<< HEAD
-        ]})
-=======
         ] })
->>>>>>> 86f3a9c8
       }
     }
   }
