html {
  height: 100%;
  font-size: 16px;
  -webkit-font-smoothing: antialiased;
  -moz-osx-font-smoothing: grayscale;
}

body {
  height: 100%;
  font-size: 1.0rem;
  font-weight: 300;
  font-family: 'Lato', 'Helvetica Neue', 'Arial', sans-serif;
}

/* Common */

h1, h2, h3 {
  color:#111d28;
  font-weight: 200;
  font-family: 'Poppins', sans-serif;
}

h1 {
  font-size: 40px;
}

h2 {
  font-size:24px;
}

h3 {
  font-size:16px;
}

p {
  font-size: 1.125rem;
  margin: 20px auto;
}

label {
  color:#455d75;
  font-size:14px;
}

a:hover {
  text-decoration: none;
}

/* Basics */

.navbar {
  height: 60px;
  background-color: #455d75;
  padding: 10px;
  color: #c2cbd3;
  font-family: Lato, sans-serif;
  font-size: 14px;
  font-weight: bold;
  margin: 0px;
}

.navbar-create {
  font-family: Lato;
  font-weight: bold;
  font-size: 14px;
  float: right;
  clear: right;
  color: #c2cbd3;
}

.navbar-create a:link, .navbar-create a:visited {
  color: #c2cbd3;
  text-decoration: none;
}
.navbar-create a:hover, .navbar-create a:active {
  color: #ffffff;
  text-decoration: none;
}
/* Listings */

.listing-card {
<<<<<<< HEAD
  margin-bottom: 40px;
=======
  display: inline-block;
  width: 360px;
  height: 340px;
  margin: 10px;
}

.listing-card .photo {
  display: block;
  vertical-align: top;
  white-space: normal;
  width: 360px;
  height: 240px;
  background-color: #c2cbd3;
  margin-right: 1px;
}

.listing-card img {
    width:100%;
    height:100%;
    object-fit: cover;
    overflow: hidden;
>>>>>>> ad6b5e20
}

.listing-card .category {
  font-family: Lato;
  font-size: 14px;
  text-align: left;
  color: #455d75;
  text-transform: uppercase;
}

.listing-card .title {
  font-family: Poppins;
  font-weight: 300;
  font-size: 24px;
  text-align: left;
  color: #455d75;
}

.listing-card .price {
  font-family: Lato;
  font-size: 18px;
  font-weight: 300;
  line-height: 1.39;
  color: #111d28;
}

.listing-card .sold-banner {
  margin-left: 10px;
  padding: 2px 7px 2px 7px;
  background-color: #c2cbd3;
  font-weight: bold;
  color: white;
}

/* Listing Detail */

.carousel {
  width: 100%;
  height: 400px;
  overflow-x: scroll;
  overflow-y: hidden;
  white-space: nowrap;
  margin-top: 1px;
  margin-bottom: 50px;
}

.carousel .photo {
  display: inline-block;
  vertical-align: top;
  white-space: normal;
  width: 600px;
  height: 400px;
  background-color: #c2cbd3;
  margin-right: 1px;
}

.carousel .photo img {
  width:100%;
  height:100%;
  object-fit: cover;
  overflow: hidden;
}

.listing-detail {
  /* When description is short, don't want footer overlapping buy-box */
  min-height: 675px;
}

.listing-detail .category {
  font-family: Lato;
  font-size: 14px;
  text-align: left;
  color: #455d75;
  text-transform: uppercase;
}

.listing-detail .title {
  font-family: Poppins;
  font-weight: 300;
  font-size: 40px;
  text-align: left;
  color: #455d75;
}

.listing-detail .description {
  font-family: Poppins;
  font-weight: 300;
  font-size: 18px;
  text-align: left;
  color: #455d75;
  margin-bottom: 50px;
}

.listing-detail .buy-box {
  float: right;
  width: 360px;
  border-radius: 5px;
  background-color: #2e3f53;
  padding: 40px;
  font-family: Lato;
  font-size: 18px;
  color: #ffffff;
  margin-left: 50px;
  margin-bottom: 50px;
}

.listing-detail .price {
  float:right;
}

.listing-detail .buy-box button {
  height: 50px;
  width: 100%;
  border-radius: 30px;
  background-color: #1a82ff;
  border: solid 1px #1a82ff;
  margin-top: 35px;
  color: #ffffff;
  font-family: Lato;
  font-weight: 900;
}

.listing-detail .buy-box .sold-banner {
  height: 50px;
  width: 100%;
  line-height: 50px;
  text-align: center;
  font-weight: bold;
}

.listing-detail .debug {
  display: none;
  unicode-bidi: embed;
  font-family: monospace;
  white-space: pre;
}

/* Listing Create */

.listing-submitted-notification {
  width: 100%;
}

.listing-selection {
  border-radius: 5px;
  border: solid 1px #c2cbd3;
  margin-bottom: 10px;
  padding:10px;
}

.listing-selection:hover {
  border: solid 1px #1a82ff;
  cursor:pointer;
}

/* footer */

.dark-footer {
  background-color: #2e3f53;
  padding: 80px 0px;
  min-height: 522px;
}

footer .logo-container {
  margin: 40px auto;
}

footer .company-mission {
  max-width: 360px;
  margin-left: 0px;
}

footer p {
  color: #ffffff;
  font-size: 0.75rem;
}

footer .footer-header {
  margin: 40px auto 15px auto;
  color: #ffffff;
  font-weight: 400;
  font-size: 0.875rem;
}

footer .footer-links {
  list-style-type: none;
  padding-left: 0px;
}

footer .footer-links li {
  margin: 15px auto;
  font-size: 0.875rem;
}

footer .footer-links li a {
  color: #ffffff;
}

.container.listing-wait-confirmation {
  min-height: 675px;
}<|MERGE_RESOLUTION|>--- conflicted
+++ resolved
@@ -79,31 +79,7 @@
 /* Listings */
 
 .listing-card {
-<<<<<<< HEAD
   margin-bottom: 40px;
-=======
-  display: inline-block;
-  width: 360px;
-  height: 340px;
-  margin: 10px;
-}
-
-.listing-card .photo {
-  display: block;
-  vertical-align: top;
-  white-space: normal;
-  width: 360px;
-  height: 240px;
-  background-color: #c2cbd3;
-  margin-right: 1px;
-}
-
-.listing-card img {
-    width:100%;
-    height:100%;
-    object-fit: cover;
-    overflow: hidden;
->>>>>>> ad6b5e20
 }
 
 .listing-card .category {
