html {
  height: 100%;
  font-size: 16px;
  -webkit-font-smoothing: antialiased;
  -moz-osx-font-smoothing: grayscale;
}

body {
  height: 100%;
  font-size: 1.0rem;
  font-weight: 300;
  font-family: 'Lato', 'Helvetica Neue', 'Arial', sans-serif;
}

/* Common */

h1, h2, h3 {
  color:#111d28;
  font-weight: 200;
  font-family: 'Poppins', sans-serif;
}

fieldset {
  border: 0px solid transparent;
  padding:0px;
}

h1 {
  font-size: 40px;
}

h2 {
  font-size:28px;
}

h3 {
  font-size:16px;
}

p {
  font-size: 1.125rem;
  margin: 20px auto;
}

label {
  color:#455d75;
  font-size:14px;
}

a:hover {
  text-decoration: none;
}

/* Basics */

.navbar {
  height: 60px;
  background-color: #455d75;
  padding: 10px;
  color: #c2cbd3;
  font-family: Lato, sans-serif;
  font-size: 14px;
  font-weight: bold;
  margin: 0px;
}

.navbar-create {
  font-family: Lato;
  font-weight: bold;
  font-size: 14px;
  float: right;
  clear: right;
  color: #c2cbd3;
}

.navbar-create a:link, .navbar-create a:visited {
  color: #c2cbd3;
  text-decoration: none;
}
.navbar-create a:hover, .navbar-create a:active {
  color: #ffffff;
  text-decoration: none;
}

/* Overlay entire page for modal effect */
.overlay {
  opacity: 0.5;
  background: #000;
  width: 100%;
  height: 100%;
  z-index: 10;
  top: 0;
  left: 0;
  position: fixed;
  font-family: 'Lato', 'Helvetica Neue', 'Arial', sans-serif;
  font-size: 36px;
  color: white;
}

.btn {
  border-radius: 30px;
  padding-right: 30px;
  padding-left: 30px;
}
.btn:hover {
  background-color:#0169e6;
}

.field-description {
  font-size: 14px;
  font-style: italic;
  color:#455d75;
}

/* Listings */

.listing-card {
  margin-bottom: 40px;
}

.listing-card .category {
  font-family: Lato;
  font-size: 14px;
  text-align: left;
  color: #455d75;
  text-transform: uppercase;
  white-space: nowrap;
  overflow: hidden;
  text-overflow: ellipsis;
}

.listing-card .title {
  font-family: Poppins;
  font-weight: 300;
  font-size: 24px;
  text-align: left;
  color: #455d75;
  white-space: nowrap;
  overflow: hidden;
  text-overflow: ellipsis;
}

.listing-card .price {
  font-family: Lato;
  font-size: 18px;
  font-weight: 300;
  line-height: 1.39;
  color: #111d28;
}

.listing-card .sold-banner {
  margin-left: 10px;
  padding: 0px 9px 1px 9px;
  background-color: #6e3bea;
  color: white;
  border-radius: 5px;
  font-size: 18px;
  font-weight: normal;
}

.listing-card .photo {
  height: 220px;
  width: 100%;
  overflow: hidden;
  background-size: cover;
  background-repeat: no-repeat;
  background-position: 50% 50%;
}

/* Listing Detail */

.carousel {
  width: 100%;
  height: 400px;
  overflow-x: scroll;
  overflow-y: hidden;
  white-space: nowrap;
  margin-top: 1px;
  margin-bottom: 50px;
}

.carousel .photo {
  display: inline-block;
  vertical-align: top;
  white-space: normal;
  width: 600px;
  height: 400px;
  background-color: #c2cbd3;
  margin-right: 1px;
}

.carousel .photo img {
  width:100%;
  height:100%;
  object-fit: cover;
  overflow: hidden;
}

.listing-detail {
  /* When description is short, don't want footer overlapping buy-box */
  min-height: 675px;
}

.listing-detail .category {
  font-family: Lato;
  font-size: 14px;
  text-align: left;
  color: #455d75;
  text-transform: uppercase;
}

.listing-detail .title {
  font-family: Poppins;
  font-weight: 300;
  font-size: 40px;
  text-align: left;
  color: #455d75;
}

.listing-detail .description {
  font-family: Poppins;
  font-weight: 300;
  font-size: 18px;
  text-align: left;
  color: #455d75;
  margin-bottom: 50px;
}

.listing-detail .buy-box {
  border-radius: 5px;
  background-color: #2e3f53;
  padding: 40px;
  font-family: Lato;
  font-size: 18px;
  color: #ffffff;
}

.listing-detail .price {
  float:right;
}

.listing-detail .buy-box button {
  height: 50px;
  width: 100%;
  margin-top: 35px;
  border-radius: 30px;
  background-color: #1a82ff;
  border: solid 1px #1a82ff;
  color: #ffffff;
  font-family: Lato;
  font-weight: 900;
}

.listing-detail .buy-box .sold-banner {
  height: 50px;
  width: 100%;
  margin-top: 35px;
  line-height: 50px;
  text-align: center;
  font-weight: bold;
  border-radius: 30px;
  background-color: rgba(26, 130, 255, 0.3);
}

.listing-detail .debug {
  display: none;
  unicode-bidi: embed;
  font-family: monospace;
  white-space: pre;
}

/* Listing Create */

.listing-submitted-notification {
  width: 100%;
}

.schema-selection label:hover {
  border: solid 1px #1a82ff;
  cursor:pointer;
}

.schema-selection label {
  border-radius: 5px;
  border: solid 1px #c2cbd3;
  margin-bottom: 10px;
  padding:10px;
  width:100%;
}

.listing-form .info-box {
  background-color: #dfe6ea;
  border-radius: 5px;
  padding:30px;
  margin-bottom: 30px;
}

.listing-form  .info-box h2 {
  font-size:18px;
  font-family: 'Lato';
  font-weight: normal;
}

.listing-form  .info-box p {
  font-size:18px;
  font-family: 'Lato';
  font-weight:300;
}

<<<<<<< HEAD
.listing-form  .info-box div {
=======
.info-box .info-box-image {
>>>>>>> 051cd556
  position: absolute;
}

.listing-form  .info-box img {
  position: relative;
  top:-50px;
  left:-110px;
}


.schema-details, .listing-preview {
  margin-top: 80px;
}

.btn-info {
  float:right;
}

.listing-form .preview {
  zoom: 0.6;
  margin-bottom:30px;
  display: block;
<<<<<<< HEAD
  width: 100%;
  height: 650px;
=======
>>>>>>> 051cd556
  border-radius: 5px;
  border: solid 1px #c2cbd3;
  overflow: scroll;
}

.listing-form button {
  width: 156px;
  height: 50px;
  border-radius: 30px;
  border: solid 1px #1a82ff;

  background-color: #1a82ff;
  color: #ffffff;
}

.listing-form button.hollow {
  background-color: #ffffff;
  color: #1a82ff;
}

/* footer */

.dark-footer {
  background-color: #2e3f53;
  padding: 80px 0px;
  min-height: 522px;
  margin-top:120px;
}

footer .logo-container {
  margin: 40px auto;
}

footer .company-mission {
  max-width: 360px;
  margin-left: 0px;
}

footer p {
  color: #ffffff;
  font-size: 0.75rem;
}

footer .footer-header {
  margin: 40px auto 15px auto;
  color: #ffffff;
  font-weight: 400;
  font-size: 0.875rem;
}

footer .footer-links {
  list-style-type: none;
  padding-left: 0px;
}

footer .footer-links li {
  margin: 15px auto;
  font-size: 0.875rem;
}

footer .footer-links li a {
  color: #ffffff;
}

.container.listing-wait-confirmation {
  min-height: 675px;
}
<|MERGE_RESOLUTION|>--- conflicted
+++ resolved
@@ -307,11 +307,7 @@
   font-weight:300;
 }
 
-<<<<<<< HEAD
-.listing-form  .info-box div {
-=======
 .info-box .info-box-image {
->>>>>>> 051cd556
   position: absolute;
 }
 
@@ -334,11 +330,8 @@
   zoom: 0.6;
   margin-bottom:30px;
   display: block;
-<<<<<<< HEAD
   width: 100%;
   height: 650px;
-=======
->>>>>>> 051cd556
   border-radius: 5px;
   border: solid 1px #c2cbd3;
   overflow: scroll;
