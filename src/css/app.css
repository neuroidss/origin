@import 'alertify.css';
@import 'variables.css';
@import 'bootstrap.css';

html {
  font-size: 16px;
  -webkit-font-smoothing: antialiased;
  -moz-osx-font-smoothing: grayscale;
  height: 100%;
}

body {
  color: var(--dark);
  font-family: var(--default-font);
  font-size: 1.125rem;
  font-weight: 300;
  height: 100%;
  line-height: 1.5;
}

/* sticky footer sibling */
main {
  flex: 1 0 auto;
  min-height: 100vh;
}

/* Common */

hr {
  border-bottom: 1px solid var(--light);
  border-top: 0;
  margin: 0 auto 2rem;
  padding: 2rem 0 0;
}

hr.dark {
  border-bottom: 1px solid #6f8294;
}

hr.sm {
  margin-bottom: 1rem;
  padding-top: 1rem;
}

h1,
h2,
h3 {
  font-family: var(--heading-font);
  line-height: 1.5;
}

h1 {
  font-size: 2.5rem;
  font-weight: 200;
  margin-bottom: 1.5rem;
}

h2 {
  font-size: 1.5rem;
  font-weight: 300;
  margin-bottom: 1.25rem;
}

h3 {
  font-size: 1.25rem;
  font-weight: 400;
  margin-bottom: 1.125rem;
}

p {
  color: var(--dark);
  font-size: 1.125rem;
  margin-bottom: 1rem;
}

fieldset {
  border: 0 solid transparent;
  padding: 0;
}

label {
  color: var(--dusk);
  font-size: 0.875rem;
}

a:hover {
  text-decoration: none;
}

.line {
  display: inline-block;
}

.btn {
  font-weight: 900;
}

.btn.disabled,
.btn:disabled {
  cursor: not-allowed;
  opacity: 0.33;
}

.btn-clear {
  border: solid 1px white;
  background-color: transparent;
  color: white;
}

.btn-clear:hover {
  background-color: white;
  color: #213040 !important;
}

.table {
  font-size: 0.875rem;
  margin-bottom: 0;
  table-layout: fixed;
}

.table thead th,
.table tbody td {
  border: none;
  padding: 0.75rem;
}

.table thead th {
  font-weight: normal;
}

.table tbody td {
  white-space: nowrap;
}

.table .progress-circle {
  display: inline-block;
  margin-right: 0.75rem;
}

.filters.list-group {
  margin-bottom: 30px;
}

.filters .list-group-item {
  border: none;
  border-radius: 0.25rem;
  cursor: pointer;
  font-size: 1.125rem;
  padding: 0.75rem 1.5rem;
}

.filters .list-group-item.active {
  background-color: var(--dark-grey-blue);
  color: white;
  cursor: default;
}

.filters .list-group-item.active:hover {
  color: white;
}

.carat {
  margin-left: 0.75rem;
  vertical-align: initial;
}

.carat.down {
  transform: rotate(90deg);
}

.address {
  font-size: 0.875rem;
}

.my-listings-wrapper,
.my-purchases-wrapper,
.notifications-wrapper {
  padding: 3.5rem 0;
}

/* Identification */

.identification {
  height: 60px;
  padding: 0 0.75rem;
}

.navbar .identification {
  height: auto;
  padding: 0;
}

.transaction-status .identification > div {
  flex-basis: 33%;
  margin: 0;
}

.transaction-status .identification .badge {
  font-size: 0.6rem;
}

.transaction-status .identification > :first-of-type {
  line-height: 0.6rem;
}

.identification .name {
  font-weight: bold;
}

.identification a {
  color: white;
}

.user-card .identification > div {
  flex-basis: 50%;
}

.user-card .identification > :first-of-type {
  font-size: 1rem;
  line-height: 1;
}

/* Avatar */

.avatar-container {
  position: relative;
  background-color: var(--dark-grey-blue);
  border-radius: var(--default-radius);
  height: 40px;
  margin-right: 15px;
  width: 40px;
  background-repeat: no-repeat;
  background-size: contain;
  background-position: center center;
}

.avatar-container img {
  bottom: 0;
  left: 20%;
  width: 60%;
  position: absolute;
}

.avatar-container .circle {
  position: absolute;
  border-radius: 50%;
  bottom: -8px;
  height: 25px;
  right: -10px;
  text-align: center;
  vertical-align: middle;
  width: 25px;

  background-image: url(images/arrow.svg);
  background-position: 40%;
  background-repeat: no-repeat;
}

.avatar-container .circle.buyer {
  background-color: var(--greenblue);
  transform: rotate(180deg);
}

.avatar-container .circle.seller {
  background-color: var(--bluish-purple);
}

/* Progress */

.progress-container {
  position: relative;
  margin: 20px 0 0;
}

.progress {
  background-color: var(--light);
  border-radius: 3px;
  height: 6px;
  margin: 0 10px;
}

.progress-bar {
  background-color: var(--greenblue);

  transition: width 1s;
}

.progress-bar.provisional {
  background-color: var(--clear-blue);
}

.progress-container .circles {
  position: absolute;
  top: -7px;
  width: 100%;
}

.progress-circle {
  background-color: var(--light);
  border-radius: 50%;
  height: 20px;
  text-align: center;
  vertical-align: middle;
  width: 20px;
  z-index: 11;

  transition: opacity 200ms linear 800ms;
}

.progress-circle.checked {
  background-color: var(--greenblue);
  background-image: url(images/checkmark-white.svg);
  background-repeat: no-repeat;
  background-position: 50%;
}

.progress-container .progress-circle {
  opacity: 0;
}

.progress-container.ready .progress-circle {
  opacity: 1;
}

.progress-container .stage-container {
  padding-top: 1rem;
  width: 20px;
}

.progress-container .stage {
  font-size: 0.75rem;
  font-weight: normal;
  margin-left: -100%;
  margin-right: -100%;
  text-align: center;
}

.subdued .progress {
  height: 2px;
  margin: 0;
}

.subdued .circles {
  top: -4px;
}

.subdued .progress-circle {
  background-image: none;
  height: 10px;
  width: 10px;
}

/* User Card */

.user-card {
  background-color: var(--dark);
  border-radius: var(--default-radius);
  color: white;
}

.user-card .btn {
  background-color: var(--dark-grey-blue);
  border-radius: 0 0 var(--default-radius) var(--default-radius);
  color: white;
  padding: 0.75rem;
  width: 100%;
}

.user-card .btn:hover {
  background-color: var(--dark-clear-blue);
}

.user-card .identity {
  padding: 1rem;
}

.user-card .identity .address {
  font-weight: bold;
  margin: 0;
  word-wrap: break-word;
}

.user-card .identity .d-flex div:last-of-type {
  flex-grow: 1;
  overflow: auto;
}

.user-card .identity .avatar-container,
.user-card .identity .image-container {
  height: 50px;
  margin: 0 10px 0 0;
  width: 50px;
}

.user-card .identity .image-container img {
  height: 50px;
  width: 50px;
}

.user-card .identity .identification {
  height: auto;
  padding: 0;
}

.user-card .identity .identification img {
  height: 20px;
  margin: 0 5px 5px 0;
  width: 20px;
}

/* Navbar */

.navbar {
  background-color: var(--dusk);
  padding: 15px;
  color: var(--light);
  font-weight: 600;
}

.navbar a,
.navbar-dark .navbar-nav .nav-link {
  color: var(--pale-grey);
  font-size: 0.875rem;
  font-weight: bold;
}

.navbar .unread-indicator {
  background-color: var(--greenblue);
  border: 2px solid var(--dusk);
  border-radius: 50%;
  height: 12px;
  position: absolute;
  right: 17px;
  top: 2px;
  width: 12px;
}

.navbar .dropdown {
  position: static;
}

.navbar .dropdown .dropdown-toggle {
  position: relative;
}

.dropdown.show .unread-indicator {
  border-color: white;
}

.connectivity .dropdown-menu,
.identity .dropdown-menu,
.notifications .dropdown-menu {
  position: absolute;
  left: auto;
  max-width: calc(100% - 15px - 15px);
  right: 15px;
}

.navbar .sell a {
  color: var(--pale-grey);
}

.navbar .sell a:hover {
  color: rgba(255, 255, 255, 0.75);
}

.sell .dropdown-menu {
  background-color: transparent;
  border: none;
  padding: 0;
}

.sell .dropdown-item:hover,
.sell .dropdown-item:focus {
  background-color: unset;
  text-decoration: unset;
}

.connectivity .dropdown-menu::after {
  position: absolute;
  content: '';
  height: 18px;
  /* Temporary shift for current deployment */
  right: 70px;
  /*right: 130px;*/
  top: 0;
  width: 36px;
  z-index: 999;

  -webkit-clip-path: polygon(50% 0, 0 100%, 100% 100%);
  clip-path: polygon(50% 0, 0 100%, 100% 100%);
}

.identity .dropdown-menu::after {
  position: absolute;
  content: '';
  height: 18px;
  right: 0;
  top: 0;
  width: 18px;
  z-index: 999;

  -webkit-clip-path: polygon(100% 0, 0 100%, 100% 100%);
  clip-path: polygon(100% 0, 0 100%, 100% 100%);
}

.notifications .dropdown-menu::after {
  position: absolute;
  content: '';
  height: 18px;
  right: 70px;
  top: 0;
  width: 36px;
  z-index: 999;

  -webkit-clip-path: polygon(50% 0, 0 100%, 100% 100%);
  clip-path: polygon(50% 0, 0 100%, 100% 100%);
}

.connectivity .dropdown-menu::after{
  background-color: white;
}

.identity .dropdown-menu::after {
  background-color: var(--dark);
}

.notifications .dropdown-menu::after{
  background-color: white;
}

.navbar .triangle {
  height: 18px;
  width: 18px;
}

.connectivity .triangle {
  /* Temporary shift for current deployment */
  margin-right: 70px;
  /*margin-right: 130px;*/
  width: 36px;

  -webkit-clip-path: polygon(50% 0, 0 100%, 100% 100%);
  clip-path: polygon(50% 0, 0 100%, 100% 100%);
}

.identity .triangle {
  -webkit-clip-path: polygon(100% 0, 0 100%, 100% 100%);
  clip-path: polygon(100% 0, 0 100%, 100% 100%);
}

.notifications .triangle {
  margin-right: 70px;
  width: 36px;

  -webkit-clip-path: polygon(50% 0, 0 100%, 100% 100%);
  clip-path: polygon(50% 0, 0 100%, 100% 100%);
}

.sell .triangle {
  -webkit-clip-path: polygon(100% 0, 0 100%, 100% 100%);
  clip-path: polygon(100% 0, 0 100%, 100% 100%);
}

.identity .triangle {
  background-color: var(--dark);
}

.connectivity .triangle,
.notifications .triangle,
.sell .triangle {
  background-color: white;
}

.connectivity .triangle-container {
  -webkit-filter: drop-shadow(0px 2px 2px rgba(0, 0, 0, 0.5));
  filter: drop-shadow(0px 2px 2px rgba(0, 0, 0, 0.5));
}

.identity .triangle-container {
  -webkit-filter: drop-shadow(0 2px 2px rgba(0, 0, 0, 0.25));
  filter: drop-shadow(0 2px 2px rgba(0, 0, 0, 0.25));
}

.notifications .triangle-container {
  -webkit-filter: drop-shadow(0px 2px 2px rgba(0, 0, 0, 0.5));
  filter: drop-shadow(0px 2px 2px rgba(0, 0, 0, 0.5));
}

.nav-item.identity.dropdown.show {
  background-color: var(--dark);
}

.nav-item.connectivity.dropdown.show,
.nav-item.notifications.dropdown.show {
  background-color: white;
}

.nav-item.connectivity.dropdown .connectivity.selected,
.nav-item.notifications.dropdown .notifications.selected {
  display: none;
}

.nav-item.connectivity.dropdown.show .connectivity,
.nav-item.notifications.dropdown.show .notifications {
  display: none;
}

.nav-item.connectivity.dropdown.show .connectivity.selected,
.nav-item.notifications.dropdown.show .notifications.selected {
  display: inline;
}

.connectivity .dropdown-menu,
.notifications .dropdown-menu,
.identity .dropdown-menu {
  background-color: transparent;
  border: none;
  border-radius: 0 0 var(--default-radius) var(--default-radius);
  padding: 0;
  top: 59px;
}

.connectivity .dropdown-menu .actual-menu,
.notifications .dropdown-menu .actual-menu,
.identity .dropdown-menu .actual-menu {
  border-radius: var(--default-radius) 0 var(--default-radius) var(--default-radius);
  z-index: 998;

  -webkit-filter: drop-shadow(0px 2px 2px rgba(0, 0, 0, 0.5));
  filter: drop-shadow(0px 2px 2px rgba(0, 0, 0, 0.5));
}

.connectivity .dropdown-menu .actual-menu {
  border-radius: var(--default-radius);
}

.connectivity .dropdown-menu .actual-menu,
.notifications .dropdown-menu .actual-menu {
  background-color: white;
}

.navbar .sell {
  cursor: pointer;
}

.sell .actual-menu .dropdown-item {
  padding: 0.825rem 0.825rem 0;
}

.sell .dropdown-item:first-of-type {
  border-radius: var(--default-radius) var(--default-radius) 0 0;
}

.sell .dropdown-item:last-of-type {
  border-radius: 0 0 var(--default-radius) var(--default-radius);
}

.notifications .dropdown-menu {
  width: calc(100% - 15px - 15px);
}

.notifications .dropdown-menu a {
  color: var(--clear-blue);
}

.notifications .dropdown-menu header {
  align-items: center;
  height: 48px;
}

.notifications .dropdown-menu h3 {
  font-weight: 600;
  margin: 0 22px 0 0;
}

.notifications .dropdown-menu .count {
  text-align: center;
  width: 68px;
}

.notifications .dropdown-menu .count div {
  background-color: var(--greenblue);
  border-radius: 12px;
  color: white;
  font-size: 16px;
  height: 24px;
  padding: 0 8px;
}

.notifications .dropdown-menu footer {
  background-color: #dfe6ea;
  border-radius: 0 0 var(--default-radius) var(--default-radius);
  padding: 12px;
  text-align: center;
}

.notifications .dropdown-menu .notification {
  border-left-width: 0;
  border-right-width: 0;
  border-radius: 0;
}

.identity .dropdown-menu {
  width: 300px;
}

.identity .dropdown-menu .actual-menu {
  background-color: var(--dark);
}

.identity .dropdown-menu .wallet {
  margin: 0;
  top: unset;
}

.identity .dropdown-menu .wallet .d-flex div:last-of-type {
  overflow: auto;
}

.identity .dropdown-menu .wallet p {
  font-size: 0.75rem;
  font-weight: normal;
}

.identity .wallet .avatar-container {
  height: 50px;
  margin: 0 10px 0 0;
  width: 50px;
}

.navbar .wallet .image-container {
  margin-right: 10px;
}

.navbar .wallet .image-container img {
  height: 50px;
  width: 50px;
}

.identity .wallet .identification img {
  height: 20px;
  margin-right: 5px;
  width: 20px;
}

.identity .dropdown-item {
  background-color: var(--dark-grey-blue);
  border-radius: 0 0 var(--default-radius) var(--default-radius);
  padding: 10px 1.5rem;
  text-align: center;
}

.identity .dropdown-item {
  font-size: 1rem;
  color: var(--pale-grey);
}

.identity .dropdown-item:hover {
  color: white;
}

.navbar .navbar-brand {
  padding: 0;
}

.navbar .navbar-brand img {
  vertical-align: text-bottom;
}

.navbar .navbar-collapse form {
  padding-top: 15px;
}

.navbar .navbar-collapse .navbar-nav .nav-item {
  padding-top: 15px;
}

.navbar .navbar-collapse .navbar-nav .nav-item:hover {
  color: white;
}

.navbar .navbar-collapse .navbar-nav > a.nav-item:last-of-type {
  padding-bottom: 15px;
}

.navbar .static.navbar-nav {
  flex-direction: row;
  margin-left: 30px;
}

.navbar .static.navbar-nav .nav-item {
  margin: -15px 0;
  padding: 15px 0;
  text-align: center;
}

.navbar .static.navbar-nav .nav-item {
  width: 60px;
}

.navbar .navbar-nav .nav-link {
  padding: 0;
}

.navbar .navbar-nav .nav-link img.add-listing {
  height: 15px;
  margin: -3px 5px 0 0;
  width: 15px;
}

.navbar .static.navbar-nav .nav-link {
  cursor: pointer;
}

.navbar .static.navbar-nav .nav-link img {
  vertical-align: text-top;
}

.navbar .static.navbar-nav .nav-link img.notifications {
  margin-top: 1px;
}

.navbar .static.navbar-nav .nav-link img.identicon {
  margin-top: -1px;
}

.navbar .navbar-toggler {
  border: none;
  margin-top: -2px;
  padding: 0;
}

.navbar .navbar-toggler img {
  height: 22px;
}

.navbar .identicon {
  height: 30px;
  width: 30px;
}

.navbar .dropdown-toggle::after {
  display: none;
}

.navbar input,
.navbar input:focus {
  background-color: transparent;
  border: none;
  border-left: 1px solid #6f8294;
  border-radius: 0;
  box-shadow: none;
  color: var(--pale-grey);
  font-size: 0.875rem;
  font-weight: normal;
  height: unset;
}

.navbar input:focus {
  border-color: white;
}

.navbar input::placeholder {
  color: var(--light);
}

.btn-container {
  padding-top: 1rem;
}

.btn {
  border-radius: 30px;
  font-size: 1.125rem;
  padding-right: 30px;
  padding-left: 30px;
  width: 196px;
}

.btn-primary:hover {
  background-color: var(--dark-clear-blue);
  color: white;
}

.field-description {
  font-size: 14px;
  font-style: italic;
  color: var(--dusk);
}

.btn-primary {
  background-color: var(--clear-blue);
  color: white;
}

.btn-other {
  border: solid 1px var(--light);
  background-color: white;
  color: var(--clear-blue);
}

.connectivity .indicators {
  height: 30px;
}

.connectivity .indicator {
  background-color: var(--dark);
  border-radius: 50%;
  height: 8px;
  width: 8px;
}

.connectivity.show .indicator {
  background-color: #dfe6ea;
}

.connectivity .indicator.connected {
  background-color: var(--greenblue);
}

.connectivity .actual-menu {
  font-weight: normal;
  padding: 20px;
}

.connectivity .actual-menu .indicator {
  flex-shrink: 0;
  height: 25px;
  margin-right: 10px;
  width: 25px;
}

.connectivity .actual-menu .indicator:not(.connected) {
  background-color: #dfe6ea;
}

.connectivity .connection:not(:last-of-type) {
  margin-bottom: 10px;
}

.connectivity .name {
  margin-right: 10px;
}

/* Modal */

.modal-backdrop {
  background-color: rgba(235, 240, 243, 0.6);
}

.modal-content {
  background-color: var(--dark-grey-blue);
  border: none;
  border-radius: 10px;
  color: white;
  font-size: 1.125rem;
  font-weight: normal;
  padding: 30px 15px;
  text-align: center;
}

.modal-content .close {
  color: white;
  opacity: 1;
  position: absolute;
  right: 20px;
  top: 15px;
}

.modal-content h1,
.modal-content h2,
.modal-content h3,
.modal-content p {
  color: unset;
}

.modal-content ul {
  list-style: none;
  margin-bottom: 1rem;
  padding: 0;
  text-align: left;
  width: fit-content;
}

.modal-content ul:first-of-type:not(:last-of-type) {
  margin-right: 1rem;
}

.modal-content li:before {
  content: '✓';
  margin-right: 0.5rem;
}

.modal-content .success-message {
  color: var(--greenblue);
}

.modal-content .image-container img {
  width: 54px;
  height: 54px;
  margin-bottom: 30px;
}

.modal-content .ethereum img {
  width: 108px;
  height: 108px;
}

.modal-content .form-control {
  text-align: center;
  max-width: 288px;
}

.modal-content input,
.modal-content textarea {
  background-color: #213040;
  border: none;
  color: white;
  font-size: 1.125rem;
  margin: 0 auto 10px;
}

.modal-content input:focus,
.modal-content textarea:focus {
  background-color: #213040;
  border: none;
  color: white;
}

.modal-content input::placeholder,
.modal-content textarea::placeholder {
  color: var(--dusk);
}

.modal-content .button-container {
  margin: 0 -20px -20px 0;
  padding-top: 20px;
}

.modal-content .button-container .btn {
  flex-basis: 50%;
  font-size: 1rem;
  font-weight: bold;
  margin: 0 20px 20px 0;
  padding: 10px;
}

.modal-content .link-container {
  font-size: 0.875rem;
  padding-top: 20px;
}

/* Tooltip */

.tooltip {
  font-size: 0.75rem;
  font-weight: 300;
  font-family: 'Lato', 'Helvetica Neue', 'Arial', sans-serif;
}

.tooltip .tooltip-inner {
  padding: 1.2rem;
}

.tooltip img {
  height: 0.66rem;
  margin-right: 0.25rem;
}

/* Listings */

.category {
  color: var(--dusk);
  font-size: 0.875rem;
  text-transform: uppercase;
  margin-bottom: 0.25rem;
}

.listings-grid {
  padding: 3.5rem 0;
}

.listing-card {
  margin-bottom: 5rem;
}

.listing-card a {
  color: var(--dark);
}

.listing-card.loading .category {
  min-height: 1.2rem;
  width: 25%;
}

.listing-card .title {
  margin-bottom: 0.25rem;
}

.listing-card.loading .title {
  min-height: 1.5rem;
  width: 75%;
}

.listing-card.loading .price {
  min-height: 1.5rem;
  width: 50%;
}

.listing-card .photo {
  background-position: 50% 50%;
  background-repeat: no-repeat;
  background-size: cover;
  height: 240px;
  margin-bottom: 1rem;
  overflow: hidden;
  width: 100%;
}

.listing-card .image-container {
  background-color: var(--light);
  height: 240px;
  margin-bottom: 1rem;
}

.price-container .currency {
  font-size: 0.875rem;
}

.price-container .alternate-price  {
  font-size: 0.875rem;
}

.listing-card .sold-banner {
  display: inline-block;
  width: 70px;
  height: 22px;
  line-height: 22px;
  background-image: url(images/card-sold-tag.svg);
  background-repeat: no-repeat;
  background-position: left;
  background-size: 58px 20px;
  font-weight: 600;
  font-size: 12px;
  color: white;
  padding: 0.8px 8px 5px 20px;
}

.listing.image-container {
  background-color: var(--light);
}

/* Listing Detail */

.buy-box {
  color: white;
  font-weight: normal;
  margin-bottom: 1rem;
}

.buy-box .text-right {
  font-weight: bold;
}

.carousel {
  width: 100%;
  height: 400px;
  overflow-x: auto;
  overflow-y: hidden;
  white-space: nowrap;
  border-top: 1px solid var(--dark-grey);
  background-color: var(--dark-grey);
  text-align: center;
}

.carousel.small {
  height: 200px;
}

.carousel .photo {
  display: inline-block;
  vertical-align: top;
  white-space: normal;
  width: 600px;
  height: 400px;
  background-color: var(--light);
  margin-right: 1px;
}

.carousel.small .photo {
  height: 200px;
  width: 300px;
}

.carousel .photo img {
  width: 100%;
  height: 100%;
  object-fit: cover;
  overflow: hidden;
}

.listing-container {
  margin: 3rem auto;
}

@-webkit-keyframes shimmer {
   0% { background-position: 100% 100%; }
   100% { background-position: 0 0; }
}
@-moz-keyframes shimmer {
   0% { background-position: 100% 100%; }
   100% { background-position: 0 0; }
}
@keyframes shimmer {
   0% { background-position: 100% 100%; }
   100% { background-position: 0 0; }
}

.loading .placehold {
  background-color: #f6f7f8;
  border-radius: 3px;
  color: var(--light);

  background: linear-gradient(90deg, #fafafa, #f6f7f8, #fafafa, #f6f7f8, #fafafa, #f6f7f8);
  background-size: 400% 400%;

  -webkit-animation: shimmer 2s linear infinite;
  -moz-animation: shimmer 2s linear infinite;
  animation: shimmer 2s linear infinite;
}

.loading h1 {
  min-height: 24px;
  width: 50%;
}

.loading h2 {
  min-height: 20px;
  width: 20%;
}

.loading p {
  min-height: 124px;
  width: 100%;
}

.listing-container.loading .buy-box {
  min-height: 192px;
}

.listing-container .avatar-container {
  flex-shrink: 0;
  height: 60px;
  margin: 0;
  width: 60px;
}

.buy-box {
  border-radius: var(--default-radius);
  background-color: var(--dark-grey-blue);
  padding: 2rem;
  font-size: 18px;
}

.loading .buy-box {
  background-color: #f6f7f8;
}

.buy-box .btn {
  background-color: var(--clear-blue);
  border: solid 1px var(--clear-blue);
  border-radius: 2rem;
  color: white;
  width: 100%;
}

.listing-container .buy-box .sold-banner {
  height: 50px;
  width: 100%;
  margin-top: 35px;
  line-height: 46px;
  text-align: center;
  font-weight: 700;
  border-top: 1px solid white;
  border-bottom: 1px solid white;
  color: white;
}

.listing-container .buy-box .sold-banner img {
  margin-right: 4px;
}

.listing-container .debug {
  display: none;
  unicode-bidi: embed;
  font-family: monospace;
  white-space: pre;
}

<<<<<<< HEAD
.detail-info-box .link-container a {
=======
.listing-container .ipfs {
  margin-bottom: 1rem;
}

.listing-container .ipfs a {
>>>>>>> cad14ffd
  font-weight: normal;
}

/* Listing Create */

.step-container {
  padding: 60px 0;
  margin-bottom: 40px;
}

.step-container h2 {
  line-height: 1.4;
}

.schema-details h2 {
  margin-bottom: 0.625rem;
}

.listing-submitted-notification {
  width: 100%;
}

.schema-selection:hover {
  border: solid 1px var(--clear-blue);
  cursor: pointer;
}

.schema-selection {
  border-radius: var(--default-radius);
  border: solid 1px var(--light);
  margin-bottom: 15px;
  padding: 10px;
  width: 100%;
  color: var(--dusk);
  font-weight: normal;
}

.schema-selection.selected {
  border: solid 1px var(--dark-grey-blue);
  background-color: var(--dark-grey-blue);
  color: white;
  background-image: url(images/checkmark-green.svg);
  background-repeat: no-repeat;
  background-position: 97% 50%;
  background-size: 18px 18px;
}

.field-description {
  margin-top: 0;
}

.form-control,
select.form-control:not([size]):not([multiple]) {
  height: 46px;
}

#root_pictures {
  width: 0.1px;
  height: 0.1px;
  opacity: 0;
  overflow: hidden;
  position: absolute;
  z-index: -1;
}

label[for=root_pictures] {
  margin-top: 10px;
  border-radius: var(--default-radius);
  border: solid 1px var(--light);
  margin-bottom: 0;
  padding: 10px 10px 10px 35px;
  width: 100%;
  color: var(--dusk);
  background-image: url(images/camera-icon.svg);
  background-repeat: no-repeat;
  background-position: 10px 50%;
  background-size: 18px 15px;
  font-weight: normal;
}

label[for=root_pictures]:hover {
  cursor: pointer;
  border: solid 1px var(--clear-blue);
}

.file-info {
  list-style-type: none;
  padding-left: 0;
}

#root_pictures + label {
  font-size: 1.25em;
  font-weight: 700;
  color: white;
  background-color: black;
  display: inline-block;
}

#root_pictures:focus + label,
#root_pictures + label:hover {
  background-color: red;
}

.listing-form .info-box {
  background-color: var(--pale-grey);
  border-radius: var(--default-radius);
  padding: 30px;
  margin-bottom: 30px;
  box-shadow: 1px 1px 3px 0 rgba(0, 0, 0, 0.2);
}

.listing-form .info-box h2 {
  font-size: 1.125rem;
  font-weight: 400;
}

.listing-form .info-box p {
  font-size: 1.05rem;
}

.info-box .info-box-image {
  position: absolute;
}

.listing-form .info-box img {
  position: relative;
  top: -50px;
  left: -110px;
}

.listing-form .preview {
  zoom: 0.6;
  pointer-events: none;
  margin-bottom: 30px;
  display: block;
  width: 100%;
  min-height: 720px;
  border-radius: var(--default-radius);
  border: solid 1px var(--light);
}

/* Sales */

.sale.card {
  margin-bottom: 30px;
}

.sale .card-body a {
  font-weight: normal;
}

.sale .card-body .transaction {
  flex-grow: 1;
  margin-bottom: 0;
}

.sale .card-body .title {
  font-size: 1rem;
  font-weight: bold;
}

.sale .card-body .title:not(:last-of-type) {
  margin-bottom: 0;
}

.sale .card-body .title a {
  font-weight: bold;
}

.sale .card-body .address {
  margin: 0;
}

.sale .card-body .timestamp-container {
  flex-shrink: 0;
}

.sale .card-body .timestamp {
  line-height: 1;
  margin: 0 0 1rem 1rem;
}

.sale .card-body .aspect-ratio {
  position: relative;
  flex-basis: 130px;
  margin-bottom: 1rem;
  max-width: 100%;
  overflow: hidden;
  /*padding-top: 66.67%;*/
}

.sale .card-body .image-container {
  position: absolute;
  height: 100%;
  top: 0;
  width: 100%;
}

.sale .card-body .image-container img {
  max-width: 100%;
  min-height: 100%;
  object-fit: cover;
}

.sale .card-body .progress-container {
  margin-bottom: 20px;
}

.sale .card-body .actions p {
  margin: 0;
}

.sale .card-body .actions .link-container {
  flex-shrink: 0;
  padding-left: 0.75rem;
}

/* Transactions */

.status.active {
  color: var(--greenblue);
}

.status.inactive {
  color: #ff1a1a;
}

.transaction {
  position: relative;
  margin-bottom: 30px;
}

.transaction .card-body {
  padding: 0.5625rem;
}

.transaction .card-body .badge {
  margin-left: 0.75rem;
  vertical-align: middle;
}

.transaction .aspect-ratio {
  position: relative;
  flex-shrink: 0;
  max-width: 100%;
  overflow: hidden;
  padding-top: 66.67%;
}

.transaction .image-container {
  background-color: var(--light);
  height: 100%;
  position: absolute;
  top: 0;
  width: 100%;
}

.transaction .image-container:not(.placeholder) img {
  max-width: 100%;
  min-height: 100%;
  object-fit: cover;
}

.transaction .content-container {
  position: relative;
  flex-basis: calc(100% - 360px);
  padding: 10px 0 0;
  overflow: hidden;
}

.transaction .content-container .status {
  position: absolute;
  font-size: 0.75rem;
  font-weight: 900;
  top: 10px;
  right: 0;
  text-transform: uppercase;
}

.transaction .content-container .category {
  font-size: 0.75rem;
  font-weight: normal;
  margin: 0;
  padding-top: 10px;
  text-transform: uppercase;
}

.transaction .content-container .title {
  color: var(--clear-blue);
  font-family: var(--heading-font);
  font-size: 1.25rem;
  font-weight: 300;
  margin: 0;
  padding-top: 10px;
}

.transaction .price,
.transaction .quantity {
  font-weight: 300;
  margin: 0;
  padding-top: 10px;
}

.transaction .price {
  font-weight: normal;
  margin-bottom: 0.5rem;
  padding-right: 2rem;
}

.transaction .price .badge {
  margin-bottom: 0.2rem;
}

.transaction .content-container .quantity {
  flex-grow: 1;
}

.transaction .content-container .counts p {
  margin: 0 0 0.5rem;
  padding-right: 1rem;
}

.transaction .content-container .timestamp {
  color: var(--dusk);
  font-size: 0.75rem;
  font-weight: 300;
  margin: 0;
}

.transaction .content-container .progress-container .labels p {
  white-space: nowrap;
}

.transaction .content-container .progress-container .labels div:first-of-type p,
.transaction .content-container .progress-container .labels div:last-of-type p {
  margin-left: 0;
  margin-right: 0;
  word-wrap: normal;
}

.transaction .content-container .progress-container .labels div:last-of-type p {
  direction: rtl;
}

.transaction .content-container .actions {
  margin-top: auto;
}

.transaction .content-container .actions a {
  font-size: 0.75rem;
  font-weight: normal;
}

.transaction .content-container .actions .links-container a {
  color: var(--clear-blue);
  margin-right: 1rem;
}

.transaction .content-container .actions .links-container .warning {
  color: #ff1a1a;
}

.transaction .content-container .actions .button-container {
  margin-left: auto;
}

.transaction .content-container .actions .button-container .btn {
  color: white;
  font-weight: 900;
  padding: 0.25rem 1.5rem;
  width: unset;
}

.transaction .links-container a {
  cursor: pointer;
}

.transaction-detail {
  padding: 3rem 0 3.5rem;
}

.transaction-detail .brdcrmb {
  color: var(--dusk);
  font-size: 0.875rem;
  font-weight: normal;
  text-transform: uppercase;
}

.transaction-detail .brdcrmb .badge {
  margin: 0 0.75rem;
  vertical-align: 2px;
}

.transaction-detail .avatar-container {
  flex-shrink: 0;
  height: 60px;
  margin: 0 0 1rem;
  width: 60px;
}

.transaction-detail .progress-container {
  margin: 0 1rem 1rem;
}

.guidance {
  position: relative;
  border: 2px solid var(--dark);
  border-radius: var(--default-radius);
  margin-bottom: 3rem;
  padding: 2rem;
}

.guidance .triangle {
  position: absolute;
  border: solid transparent;
  bottom: 100%;
  content: '';
  height: 0;
  pointer-events: none;
  width: 0;

  /* nice to have this animation follow the transaction progress bar */
  /* but they tend to not be perfectly in sync */
  /*transition: left 200ms linear 800ms;*/
}

.guidance .triangle:first-of-type {
  border-color: rgba(0, 0, 0, 0);
  border-bottom-color: var(--dark);
  border-width: 13px;
  margin-left: -13px;
}

.guidance .triangle:not(:first-of-type) {
  border-color: rgba(255, 255, 255, 0);
  border-bottom-color: white;
  border-width: 10px;
  margin-left: -10px;
}

.guidance .prompt {
  font-size: 1rem;
  font-weight: normal;
}

.guidance .instruction {
  font-size: 0.875rem;
}

.guidance .instruction:not(:last-child) {
  margin-bottom: 1rem;
}

.transaction-detail button {
  font-size: 1.125rem;
  font-weight: 900;
  width: auto;
}

.transaction-detail .summary {
  background-color: var(--dark);
  border-radius: var(--default-radius);
  margin-top: 20px;
}

.transaction-detail .summary {
  color: white;
  margin-bottom: 30px;
  padding: 20px;
}

.transaction-detail .summary p {
  color: white;
  font-size: 1.125rem;
  margin: 0;
}

.transaction-detail .tag {
  display: inline-block;
  background-repeat: no-repeat;
  height: 58px;
  margin: 10px auto 20px;
}

.transaction-detail .tag.purchased {
  background-image: url(images/tag-green.svg);
  width: 176px;
}

.transaction-detail .tag.sold {
  background-image: url(images/tag-purple.svg);
  width: 136px;
}

.transaction-detail .tag div {
  font-size: 24px;
  font-weight: normal;
  line-height: 58px;
  margin-bottom: 27px;
  margin-left: 26px;
}

.transaction-detail .tag.purchased div {
  width: 150px;
}

.transaction-detail .tag.sold div {
  width: 110px;
}

.transaction-detail .summary .d-flex div {
  flex-basis: 50%;
  font-size: 1rem;
  font-weight: normal;
  margin: 5px 20px;
}

.transaction-detail .summary .d-flex div:last-of-type {
  font-weight: bold;
}

.transaction-detail .summary .recap,
.transaction-detail .summary .status,
.transaction-detail .summary .value {
  font-weight: bold;
  margin: 0;
}

.transaction-detail .summary .recap {
  font-size: 0.875rem;
}

.transaction-detail .summary .status.active {
  color: var(--greenblue);
}

.transaction-detail .summary .status.inactive {
  color: #ff1a1a;
}

.transaction-detail .carousel {
  margin-bottom: 1rem;
}

.transaction-detail .ipfs-link {
  font-weight: normal;
  margin-top: 20px;
}

.transaction-detail form {
  padding-top: 1rem;
}

.transaction-detail label,
.transaction-detail textarea {
  font-size: 1.125rem;
  font-weight: normal;
}

.transaction-detail textarea {
  height: auto;
}

.transaction-detail textarea::placeholder {
  color: #98a7b4;
}

form .stars {
  margin-bottom: 1rem;
}

form .stars img {
  cursor: pointer;
}

/* Reviews */

.review {
  margin-bottom: 2rem;
}

.review .content {
  padding-top: 1rem;
}

.review .name {
  color: var(--dark);
}

.review > .d-flex {
  margin-bottom: 1rem;
}

.review .avatar-container {
  flex-shrink: 0;
  height: 60px;
  margin: 0;
  width: 60px;
}

.review .identification {
  flex-grow: 1;
  height: 60px;
  padding: 0 0.75rem;
}

.review .name {
  flex-basis: 33%;
  font-weight: bold;
}

.review .address {
  flex-basis: 33%;
}

.review .rating {
  flex-shrink: 0;
}

.review .stars {
  height: 1.5rem;
}

.review .stars img {
  height: 1.125rem;
  vertical-align: text-top;
}

.review .age {
  font-size: 0.875rem;
}

.reviews a {
  font-size: 1.125rem;
  font-weight: normal;
}

.reviews .review-count {
  color: #98a7b4;
}

.reviews form {
  margin-bottom: 30px;
}

.reviews .form-group {
  margin-bottom: 10px;
}

/* Notifications */

.notification {
  align-items: center;
  background-color: #f6f7f8;
  border-color: var(--light);
  padding: 15px;
}

.notification p {
  font-size: 1rem;
  font-weight: normal;
  margin: 0;
}

.notification .address {
  font-size: 0.75rem;
}

.notification .image-container {
  background-color: var(--dark-grey-blue);
  font-size: 0.75rem;
  height: 3rem;
  margin-right: 0.625rem;
  overflow: hidden;
  width: 4.5rem;
}

.notification .image-container .listing-related {
  max-width: 100%;
  min-height: 100%;
  object-fit: cover;
}

.notification .content-container {
  flex-grow: 1;
  line-height: 1.2;
  overflow: hidden;
}

.notification .content-container a {
  font-size: 1rem;
}

.notification .content-container p:nth-of-type(2) {
  font-size: 0.75rem;
}

.notification .content-container p:nth-of-type(2) a {
  font-size: 0.75rem;
}

.notification .content-container .text-muted {
  font-size: 0.625rem;
  line-height: 1;
}

.notification .link-container {
  padding-left: 15px;
}

.notification .link-container .carat {
  margin-left: 0;
}

.notification .link-container .btn {
  border: 1px solid var(--clear-blue);
  font-size: 18px;
  height: 30px;
  padding: 0;
  width: 30px;
}

.notification .link-container .btn:hover {
  color: white;
}

.notifications-wrapper .notification {
  background-color: white;
}

.notification .no-counterparty {
  margin: auto 0;
}

/* Profile */

.profile-wrapper {
  background-color: #fafbfc;
  flex-grow: 1;
  padding: 40px 0;
}

.profile-wrapper .address {
  line-height: 1.5;
  word-wrap: break-word;
}

.verifications-box {
  background-color: var(--pale-grey);
  border-radius: 20px;
  color: #0c2033;
  font-size: 0.825rem;
  margin-bottom: 1rem;
  padding: 1rem;
}

.verifications-box h3 {
  font-size: 0.825rem;
  font-weight: normal;
  margin-bottom: 1rem;
}

.verifications-box img {
  height: 30px;
}

.verifications-box .service :first-child {
  margin-right: 0.5rem;
}

.verifications-box .service :last-child {
  line-height: 30px;
  vertical-align: middle;
}

.verifications-box .service:not(:last-of-type) {
  margin-bottom: 0.5rem;
}

.current-user .attributes {
  margin-bottom: 40px;
}

.primary.avatar-container {
  position: relative;
  border-radius: 20px;
  padding-top: 100%;
  width: 100%;
}

.public-user .primary.avatar-container {
  margin-bottom: 1rem;
}

.profile-wrapper .name h1 {
  flex-grow: 1;
  margin: 0;
}

.profile-wrapper .icon-container {
  cursor: default;
}

.profile-wrapper .icon-container.info {
  background-image: url(images/info-icon-inactive.svg);
  background-repeat: no-repeat;
  background-position: center;
}

/* image preloader to avoid flicker on hover */
.profile-wrapper .icon-container.info:after {
  display: none;
  content: url(images/info-icon-active.svg);
}

.profile-wrapper .icon-container.info:hover {
  background-image: url(images/info-icon-active.svg);
  background-repeat: no-repeat;
  background-position: center;
}

.edit-profile {
  background-color: transparent;
  border: none;
  border-radius: 50%;
  cursor: pointer;
  padding: 0;
}

.services-container {
  position: relative;
  background-color: white;
  border: solid 1px var(--light);
  border-radius: var(--default-radius);
  margin-bottom: 1rem;
  padding: 20px 10px 10px 20px;
}

.services-container h3 {
  font-weight: normal;
  margin-bottom: 1rem;
  padding-top: 1rem;
}

.services-container .credit {
  position: absolute;
  color: #98a7b4;
  font-size: 0.75rem;
  margin: 0 0 1rem;
  right: 10px;
  top: 10px;
}

.services-container .directive {
  font-size: 1rem;
  margin: 0 140px 20px 0;
}

.services-container .col-12 {
  padding-right: 10px;
}

.services-container .service {
  background-color: #fafbfc;
  border: dashed 1px var(--light);
  border-radius: var(--default-radius);
  margin: 0 0 10px 0;
  overflow: hidden;
  padding: 10px;
  position: relative;
  width: 100%;
}

.services-container .service:not(.published):not(.verified) {
  cursor: pointer;
}

.services-container .service.disabled {
  opacity: 0.5;
}

.services-container .service.published {
  background-color: #f5fcfa;
  border: 1px solid var(--greenblue);
  color: var(--greenblue);
}

.services-container .service.published p {
  color: var(--greenblue);
}

.services-container .service.verified {
  background-color: #f5fafc;
  border: 1px solid var(--clear-blue);
  color: var(--clear-blue);
}

.services-container .service.verified p {
  color: var(--clear-blue);
}

.services-container .service:hover.disabled {
  cursor: not-allowed;
}

.services-container .service:hover:not(.disabled):not(.published):not(.verified) {
  border: 1px solid var(--clear-blue);
}

.services-container .service .image-container {
  background-image: url(images/verification-shape-grey.svg);
  background-repeat: no-repeat;
  background-size: 34px 36px;
  height: 36px;
  width: 34px;
}

.services-container .service .image-container img {
  max-height: 50%;
  max-width: 50%;
}

.service-name {
  color: #98a7b4;
  font-size: 1.125rem;
  font-weight: normal;
  line-height: 36px;
  margin-left: 10px;
  vertical-align: middle;
}

.published .service-name {
  color: var(--greenblue);
}

.verified .service-name {
  color: var(--clear-blue);
}

.services-container .service.published .image-container {
  background-image: url(images/verification-shape-green.svg);
}

.services-container .service.verified .image-container {
  background-image: url(images/verification-shape-blue.svg);
}

.services-container .service .unavailable-bg {
  position: absolute;
  background-color: var(--light);
  height: 60px;
  right: 0;
  top: 0;
  width: 60px;

  -webkit-clip-path: polygon(100% 0, 0 0, 100% 100%);
  clip-path: polygon(100% 0, 0 0, 100% 100%);
}

.services-container .service .unavailable-message {
  position: absolute;
  color: #f7f8f9;
  font-size: 7px;
  font-weight: 900;
  right: 5px;
  text-transform: uppercase;
  top: 10px;
  transform: rotate(45deg);
}

.services-container .logo {
  font-weight: bold;
  text-transform: uppercase;
}

sup {
  font-size: 66%;
  top: -0.2rem;
}

.profile-wrapper .alert {
  background-color: white;
  border-color: var(--clear-blue);
  color: var(--dark);
}

.profile-wrapper .alert .icon-container {
  height: 24px;
  margin-left: 10px;
  width: 24px;
}

.profile-wrapper .progress {
  background-color: var(--pale-grey);
  margin: 0 0 1rem;
}

.profile-wrapper .timelapse {
  font-size: 0.875rem;
  margin: 0 0 1rem;
}

.profile-wrapper .guidance {
  background-color: white;
  border: 1px solid var(--light);
  border-radius: var(--default-radius);
  padding: 20px;
}

.profile-wrapper .guidance .image-container {
  margin-bottom: 20px;
}

.profile-wrapper .guidance p {
  font-size: 0.875rem;
  margin: 0;
}

.verification .image-container {
  margin-bottom: 20px;
  text-align: center;
}

.wallet {
  background-color: var(--dark);
  border-radius: var(--default-radius);
  color: white;
  font-size: 0.875rem;
  font-weight: normal;
  padding: 20px;
}

.wallet a {
  font-weight: bold;
  word-wrap: break-word;
}

.wallet .eth {
  overflow: auto;
}

.publish {
  font-size: 1.125rem;
  font-weight: 900;
  margin: 0 auto 1rem;
  padding: 0.375rem 3rem;
  width: auto;
}

.published-status {
  font-size: 0.75rem;
  margin-bottom: 1rem;
}

.published-status :first-child {
  font-weight: normal;
  margin-right: 0.25rem;
}

.published-status .not-published {
  color: #ff1a1a;
  font-size: 0.625rem;
  font-weight: bold;
  text-transform: uppercase;
}

.profile-wrapper .wallet {
  margin-bottom: 20px;
}

.profile-wrapper .wallet img.identicon {
  height: 30px;
  margin-right: 10px;
  width: 30px;
}

.wallet .detail:not(:last-of-type) {
  margin-bottom: 1rem;
}

.wallet .detail :first-of-type {
  flex-grow: 1;
}

.wallet .flex:first-child {
  flex-grow: 1;
}

.wallet .progress {
  margin: 0.875rem 0;
}

.profile.modal {
  line-height: 1;
}

.profile.modal .container {
  text-align: left;
}

.profile.modal .container .image-container {
  margin-bottom: 20px;
  text-align: center;
}

.profile.modal .container .image-container .image-pair {
  position: relative;
  display: inline-block;
  width: 100%;
}

.profile.modal .container .image-container .image-pair .avatar-container  {
  position: relative;
  background-color: #213040;
  border-radius: 20px;
  height: 170px;
  margin-bottom: 1rem;
  max-height: unset;
  max-width: unset;
  top: unset;
  width: 180px;
}

.profile.modal .container .image-container .image-pair .avatar-container canvas {
  top: 0;
  left: 0;
  right: 0;
  bottom: 0;
  position: absolute;
  border-radius: 20px;
}

.profile.modal .container .image-container .image-pair label {
  position: absolute;
  bottom: 10px;
  cursor: pointer;
  height: 40px;
  right: 10px;
}

.profile.modal .container .image-container .image-pair label img {
  height: 40px;
  width: 40px;
}

.profile.modal .container .form-control {
  text-align: left;
  max-width: unset;
}

.profile.modal .container textarea {
  height: unset;
}

.identity.modal .image-container {
  background-image: url(images/verification-shape-grey.svg);
  background-position: 0;
  background-size: 110px 116px;
  height: 116px;
  margin: 0 auto 1.5rem;
  width: 110px;
}

.identity.modal .image-container img {
  margin: 0 auto 0;
}

.identity.modal label {
  color: var(--pale-grey);
  font-size: 1rem;
}

.profile-wrapper .modal .form-group {
  margin-bottom: 0;
}

.profile-wrapper .modal .explanation {
  color: var(--pale-grey);
  font-size: 0.875rem;
  padding-top: 0.5rem;
}

.phone.modal .dropdown {
  background-color: #213040;
  border-radius: var(--default-radius);
  height: 46px;
  margin: 0 10px 10px auto;
}

.phone.modal .dropdown img {
  height: 18px;
  width: 28px;
}

.phone.modal .dropdown.show {
  background-color: var(--dark);
}

.phone.modal .dropdown .dropdown-toggle {
  cursor: pointer;
  line-height: 1;
  margin-bottom: 10px;
  padding: 14px;
}

.phone.modal .dropdown .dropdown-toggle:after {
  background-image: url(images/carat-white.svg);
  background-repeat: no-repeat;
  border: none;
  height: 12px;
  margin: 0 0 0 10px;
  vertical-align: middle;
  width: 8px;

  transform: rotate(90deg);
}

.phone.modal .dropdown .dropdown-menu {
  background-color: var(--dark);
  margin: 0;
  padding: 7px 0;
  top: 10px !important;
}

.phone.modal .dropdown .dropdown-item {
  color: white;
  cursor: pointer;
  padding: 7px 14px;
}

.phone.modal .dropdown .dropdown-item:hover {
  background-color: #213040;
}

.phone.modal .dropdown .dropdown-item > :first-child {
  padding-right: 14px;
}

.phone.modal .dropdown .dropdown-item > :last-child {
  color: var(--dusk);;
  margin-left: auto;
  padding-left: 14px;
}

.phone.modal #phoneNumber {
  margin: 0 auto 10px 0;
}

.publish.modal .button-container,
.unload.modal .button-container {
  margin: 0 0 20px;
  padding: 0;
}

.publish.modal .btn-clear,
.unload.modal .btn-clear {
  margin: 0;
}

.publish.modal a,
.unload.modal a {
  color: var(--clear-blue);
  cursor: pointer;
  font-size: 0.875rem;
}

.publish.modal p,
.unload.modal p {
  font-size: 1rem;
}

.change-icons {
  flex-wrap: wrap;
  margin-bottom: 1rem;
}

.change-icons .change-icon {
  margin-bottom: 16px;
}

.change-icons .image-container {
  padding-left: 12px;
}

.change-icons .image-container img {
  margin-bottom: 0;
}

.change-icons .text-center {
  font-size: 0.75rem;
}

.publish.modal a:hover,
.unload.modal a:hover {
  color: var(--dark-clear-blue);
}

.publish.modal img,
.unload.modal img {
  height: auto;
  width: auto;
}

/* Footer */

.dark-footer {
  background-color: var(--dark-grey-blue);
  padding: 80px 0;
  min-height: 522px;
}

footer .logo-container {
  margin: 40px auto;
}

footer .company-mission {
  max-width: 360px;
  margin-left: 0;
}

footer p {
  color: white;
  font-size: 0.75rem;
}

footer .footer-header {
  margin: 40px auto 15px auto;
  color: white;
  font-weight: 400;
  font-size: 0.875rem;
}

footer .footer-links {
  list-style-type: none;
  padding-left: 0;
}

footer .footer-links li {
  margin: 15px auto;
  font-size: 0.875rem;
}

footer .footer-links li a {
  color: white;
}

.container.listing-wait-confirmation {
  min-height: 675px;
}

/* Error Page */

.error-page-header {
  font-size: 3.7rem;
  font-weight: 200;
  margin: 40px 0;
}

.error-content-section {
  position: relative;
  margin-bottom: 40px;
  overflow: hidden;
  top: 40px;
}

.error-content-section .images-container {
  position: relative;
  height: 70vw;
}

.error-content-section .images-container .mask {
  position: relative;
  left: -70%;
  top: 0px;
  width: 200%;
}

.error-content-section .images-container .code {
  position: absolute;
  right: -5%;
  top: 0px;
  width: 60%;
}

.error-content-section .images-container .blocks-1 {
  position: absolute;
  bottom: -5%;
  left: 40%;
  width: 50%;
}

.error-content-section .images-container .blocks-2 {
  position: absolute;
  right: 62%;
  top: 36%;
  width: 50%;
}

.error-content-section .images-container .dude {
  position: absolute;
  left: 36%;
  top: 20%;
  width: 20%;
}

.indented {
  border-left: 1px solid var(--pale-grey);
  padding-left: 20px;
}

/* Media queries */

/* sm + */
@media (min-width: 576px) {
  .modal-content {
    padding: 30px;
  }

  .navbar .connectivity .triangle {
    margin-right: 0;
    width: 18px;

    -webkit-clip-path: polygon(100% 0, 0 100%, 100% 100%);
    clip-path: polygon(100% 0, 0 100%, 100% 100%);
  }

  .navbar .connectivity .dropdown-menu::after {
    right: 0;
    width: 18px;

    -webkit-clip-path: polygon(100% 0, 0 100%, 100% 100%);
    clip-path: polygon(100% 0, 0 100%, 100% 100%);
  }

  .navbar .identity .triangle {
    -webkit-clip-path: polygon(100% 0, 0 100%, 100% 100%);
    clip-path: polygon(100% 0, 0 100%, 100% 100%);
  }

  .navbar .notifications .triangle {
    margin-right: 0;
    width: 18px;

    -webkit-clip-path: polygon(100% 0, 0 100%, 100% 100%);
    clip-path: polygon(100% 0, 0 100%, 100% 100%);
  }

  .navbar .notifications .dropdown-menu::after {
    right: 0;
    width: 18px;

    -webkit-clip-path: polygon(100% 0, 0 100%, 100% 100%);
    clip-path: polygon(100% 0, 0 100%, 100% 100%);
  }

  .navbar .connectivity .dropdown-menu {
    /* Temporary shift for current deployment */
    right: calc(((100% - 540px) / 2) + 60px);
    /*right: calc(((100% - 540px) / 2) + 60px + 60px);*/
    /*width: calc(540px - 60px - 60px);*/
  }

  .connectivity .dropdown-menu .actual-menu {
    border-radius: var(--default-radius) 0 var(--default-radius) var(--default-radius);
  }

  .navbar .identity .dropdown-menu {
    right: calc((100% - 540px) / 2);
  }

  .navbar .notifications .dropdown-menu {
    right: calc(((100% - 540px) / 2) + 60px);
    width: calc(540px - 60px - 60px);
  }

  .current-user .avatar-container {
    background-position-y: bottom;
    max-height: 183px;
    max-width: 183px;
  }
}

/* md + */
@media (min-width: 768px) {
  .modal-content {
    padding: 40px;
  }

  .navbar .connectivity .dropdown-menu {
    /* Temporary shift for current deployment */
    right: calc(((100% - 720px) / 2) + 60px);
    /*right: calc(((100% - 720px) / 2) + 60px + 60px);*/
    /*width: 520px;*/
  }

  .navbar .identity .dropdown-menu {
    right: calc((100% - 720px) / 2);
  }

  .navbar .notifications .dropdown-menu {
    right: calc(((100% - 720px) / 2) + 60px);
    width: 520px;
  }

  .listing-container .seller {
    margin-bottom: 0;
  }

  footer .logo-container {
    margin: 40px auto 20px auto;
  }

  .error-content-section {
    margin-bottom: -40px;
    top: -40px;
  }
  .error-content-section .images-container .mask {
    top: 20px;
  }
  .error-content-section .images-container {
    height: 50vw;
  }
  .error-content-section .images-container .mask {
    left: 0%;
    top: 10px;
    width: 100%;
  }
  .error-content-section .images-container .code {
    right: 5%;
    width: 40%;
  }
  .error-content-section .images-container .blocks-1 {
    left: 50%;
    width: 30%;
  }
  .error-content-section .images-container .blocks-2 {
    right: 60%;
    top: 50%;
    width: 30%;
  }
  .error-content-section .images-container .dude {
    left: 39%;
    top: 36%;
    width: 8%;
  }
}

/* lg + */
@media (min-width: 992px) {
  .navbar {
    height: 60px;
  }

  .navbar .static.navbar-nav .nav-item {
    height: 60px;
  }

  .navbar .navbar-collapse form {
    padding-top: 0;
  }

  .navbar .navbar-collapse .navbar-nav {
    flex-grow: 1;
    padding: 0;
  }

  .navbar .collapse .navbar-nav .nav-item {
    border-radius: 30px;
    margin: 15px 0;
    padding: 5px 15px;
  }

  .navbar .collapse .navbar-nav .nav-item:hover {
    background-color: var(--dark-grey-blue);
  }

  .navbar .navbar-collapse .navbar-nav > a.nav-item:last-of-type {
    padding-bottom: inherit;
  }

  .navbar .connectivity .dropdown-menu {
    /* Temporary shift for current deployment */
    right: calc(((100% - 960px) / 2) + 60px + 15px);
    /*right: calc(((100% - 960px) / 2) + 60px + 60px + 15px);*/
  }

  .navbar .identity .dropdown-menu {
    right: calc(((100% - 960px) / 2) + 15px);
  }

  .navbar .notifications .dropdown-menu {
    right: calc(((100% - 960px) / 2) + 60px + 15px);
  }

  .navbar .collapse .navbar-nav.show .sell {
    background-color: white;
    border-radius: 0;
    margin: 0;
    padding: 20px 15px;
  }

  .navbar .collapse .navbar-nav.show .sell a {
    color: var(--dark);
  }

  .navbar .sell.dropdown.show {
    background-color: white;
  }

  .navbar .sell.dropdown.show .nav-link {
    color: var(--dark);
  }

  .navbar .sell.dropdown.show .nav-link:hover {
    background-color: white;
  }

  .navbar .sell .dropdown-menu {
    position: absolute;
    left: auto;
    right: calc(((100% - 960px) / 2) + 60px + 60px + 30px + 15px + 120px);
  }

  .navbar .sell .dropdown-menu .actual-menu {
    border-radius: var(--default-radius) 0 var(--default-radius) var(--default-radius);
    z-index: 998;

    -webkit-filter: drop-shadow(0px 2px 2px rgba(0, 0, 0, 0.5));
    filter: drop-shadow(0px 2px 2px rgba(0, 0, 0, 0.5));
  }

  .navbar .sell .dropdown-menu::after {
    position: absolute;
    content: '';
    height: 18px;
    right: 0;
    top: 0;
    width: 18px;
    z-index: 999;

    -webkit-clip-path: polygon(100% 0, 0 100%, 100% 100%);
    clip-path: polygon(100% 0, 0 100%, 100% 100%);
  }

  .navbar .sell .dropdown-menu .actual-menu .dropdown-item {
    padding-bottom: 0.825rem;
  }

  .navbar .sell .dropdown-menu .actual-menu .dropdown-item:not(:last-of-type) {
    border-bottom: 1px solid #dfe6ea;
  }

  .navbar .sell .dropdown-menu a {
    color: var(--dark);
  }

  .navbar .sell .dropdown-menu::after{
    background-color: white;
  }

  .navbar .sell .triangle-container {
    -webkit-filter: drop-shadow(0px 2px 2px rgba(0, 0, 0, 0.5));
    filter: drop-shadow(0px 2px 2px rgba(0, 0, 0, 0.5));
  }

  .navbar .sell .dropdown-menu .actual-menu {
    background-color: white;
  }

  .profile-wrapper .services {
    margin-bottom: 0;
  }

  .profile-wrapper .verification {
    margin-top: 0;
  }

  .profile-wrapper .verification .icon-container {
    right: 10px;
  }

  .verification {
    position: relative;
  }

  .transaction .aspect-ratio {
    flex-basis: 360px;
    padding-top: 33.33%;
  }

  .transaction .content-container {
    padding: 0 10px 0 20px;
  }

  .transaction .content-container .status {
    top: 0;
  }

  .sale .card-body .timestamp {
    padding-right: 1rem;
  }

  .sale .card-body .image-container {
    margin: 0;
  }
}

/* xl + */
@media (min-width: 1200px) {
  .navbar .connectivity .dropdown-menu {
    /* Temporary shift for current deployment */
    right: calc(((100% - 1140px) / 2) + 60px + 15px);
    /*right: calc(((100% - 1140px) / 2) + 60px + 60px + 15px);*/
  }

  .navbar .identity .dropdown-menu {
    right: calc(((100% - 1140px) / 2) + 15px);
  }

  .navbar .notifications .dropdown-menu {
    right: calc(((100% - 1140px) / 2) + 60px + 15px);
  }

  .navbar .sell .dropdown-menu {
    right: calc(((100% - 1140px) / 2) + 60px + 60px + 30px + 15px + 120px);
  }
}<|MERGE_RESOLUTION|>--- conflicted
+++ resolved
@@ -1297,15 +1297,7 @@
   white-space: pre;
 }
 
-<<<<<<< HEAD
 .detail-info-box .link-container a {
-=======
-.listing-container .ipfs {
-  margin-bottom: 1rem;
-}
-
-.listing-container .ipfs a {
->>>>>>> cad14ffd
   font-weight: normal;
 }
 
