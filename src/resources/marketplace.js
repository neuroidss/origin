import { generateListingId, generateOfferId, generateNotificationId } from '../utils/id'

import Adaptable from './adaptable'
import { Listing } from '../models/listing'
import { Offer } from '../models/offer'
import { Review } from '../models/review'
import { ListingIpfsStore, OfferIpfsStore, ReviewIpfsStore } from '../services/data-store-service'

const unreadStatus = 'unread'
const readStatus = 'read'
const notificationStatuses = [unreadStatus, readStatus]

const storeKeys = {
  notificationSubscriptionStart: 'notification_subscription_start',
  notificationStatuses: 'notification_statuses'
}

class Marketplace extends Adaptable {

  constructor({
    contractService,
    ipfsService,
    store
  }) {
    super(...arguments)
    this.contractService = contractService
    this.ipfsService = ipfsService
    this.listingIpfsStore = new ListingIpfsStore(this.ipfsService)
    this.offerIpfsStore = new OfferIpfsStore(this.ipfsService)
    this.reviewIpfsStore = new ReviewIpfsStore(this.ipfsService)

    // initialize notifications
    if (!store.get(storeKeys.notificationSubscriptionStart)) {
      store.set(storeKeys.notificationSubscriptionStart, Date.now())
    }
    if (!store.get(storeKeys.notificationStatuses)) {
      store.set(storeKeys.notificationStatuses, {})
    }
    this.store = store
  }

  async getListingsCount() {
    let total = 0
    for (const version of this.versions) {
      total += await this.adapters[version].getListingsCount()
    }
    return total
  }

  async getListings(opts = {}) {
    const network = await this.contractService.web3.eth.net.getId()
    const listingIds = []

    for (const version of this.versions) {
      const listingIndexes = await this.adapters[version].getListings(opts)
      listingIndexes.forEach(listingIndex => {
        listingIds.unshift(
          generateListingId({ version, network, listingIndex })
        )
      })
    }

    if (opts.idsOnly) {
      return listingIds
    }

    // TODO: return full listings with data
    return listingIds
  }

  /**
   * Returns a Listing object based in its id.
   * @param listingId
   * @returns {Promise<Listing>}
   * @throws {Error}
   */
  async getListing(listingId) {
    // Get the on-chain listing data.
    const { adapter, listingIndex } = this.parseListingId(listingId)
    const chainListing = await adapter.getListing(listingIndex)

    // Get the off-chain listing data from IPFS.
    const ipfsHash = this.contractService.getIpfsHashFromBytes32(chainListing.ipfsHash)
    const ipfsListing = await this.listingIpfsStore.load(ipfsHash)

    // Create and return a Listing from on-chain and off-chain data .
    return new Listing(listingId, chainListing, ipfsListing)
  }

  // async getOffersCount(listingId) {}

  async getOffers(listingId, opts = {}) {
    const network = await this.contractService.web3.eth.net.getId()
    const { adapter, listingIndex, version } = this.parseListingId(listingId)
    const offers = await adapter.getOffers(listingIndex, opts)
    const offerIds = offers.map(offerIndex => {
      return generateOfferId({ network, version, listingIndex, offerIndex })
    })
    if (opts.idsOnly) {
      return offerIds
    } else {
      return await Promise.all(
        offerIds.map(offerId => {
          return this.getOffer(offerId)
        })
      )
    }
  }

  /**
   * Returns an offer based on its id.
   * @param {string}offerId - Unique offer Id.
   * @return {Promise<Offer>} - models/Offer object
   */
  async getOffer(offerId) {
    const {
      adapter,
      listingIndex,
      offerIndex,
      version,
      network
    } = this.parseOfferId(offerId)
    const listingId = generateListingId({ version, network, listingIndex })

    // Load chain data.
    const chainOffer = await adapter.getOffer(listingIndex, offerIndex)

    // Load ipfs data.
    const ipfsHash = this.contractService.getIpfsHashFromBytes32(chainOffer.ipfsHash)
    const ipfsOffer = await this.offerIpfsStore.load(ipfsHash)

    // Create an Offer from on-chain and off-chain data.
    return new Offer(offerId, listingId, chainOffer, ipfsOffer)
  }

  /**
   * Creates a new listing in the system. Data is recorded both on-chain and off-chain in IPFS.
   * @param {object} ipfsData - Listing data to store in IPFS
   * @param {func(confirmationCount, transactionReceipt)} confirmationCallback
   * @returns {Promise<object>} - Object with listingId and transactionReceipt fields.
   */
  async createListing(ipfsData, confirmationCallback) {
    // Validate and save the data to IPFS.
    const ipfsHash = await this.listingIpfsStore.save(ipfsData)
    const ipfsBytes = this.contractService.getBytes32FromIpfsHash(ipfsHash)

    const transactionReceipt = await this.currentAdapter.createListing(
      ipfsBytes,
      ipfsData,
      confirmationCallback
    )
    const version = this.currentVersion
    const network = await this.contractService.web3.eth.net.getId()
    const { listingIndex } = transactionReceipt
    const listingId = generateListingId({ network, version, listingIndex })

    return Object.assign({ listingId }, transactionReceipt)
  }

  // updateListing(listingId, data) {}

  async withdrawListing(listingId, ipfsData, confirmationCallback) {
    const { adapter, listingIndex } = this.parseListingId(listingId)
    const ipfsHash = await this.ipfsService.saveObjAsFile({ data: ipfsData })
    const ipfsBytes = this.contractService.getBytes32FromIpfsHash(ipfsHash)

    return await adapter.withdrawListing(
      listingIndex,
      ipfsBytes,
      confirmationCallback
    )
  }

  /**
   * Adds an offer for a listing.
   * @param {string} listingId
   * @param {object} offerData - Offer data, expected in V1 schema format.
   * @param {function(confirmationCount, transactionReceipt)} confirmationCallback
   * @return {Promise<{listingId, offerId, ...transactionReceipt}>}
   */
  async makeOffer(listingId, offerData, confirmationCallback) {
    const { adapter, listingIndex, version, network } = this.parseListingId(
      listingId
    )

    // For V1, we only support quantity of 1.
    if (offerData.unitsPurchased != 1)
      throw new Error(`Attempted to purchase ${offerData.unitsPurchased} - only 1 allowed.`)

    // Save the offer data in IPFS.
    const ipfsHash = await this.offerIpfsStore.save(offerData)
    const ipfsBytes = this.contractService.getBytes32FromIpfsHash(ipfsHash)

<<<<<<< HEAD
    const buyer = await this.contractService.currentAccount()
    data.price = this.contractService.web3.utils.toWei(
      String(data.totalPrice.amount),
=======
    // Record the offer on chain.
    const priceWei = this.contractService.web3.utils.toWei(
      offerData.totalPrice.amount,
>>>>>>> 38b04725
      'ether'
    )
    const transactionData = { priceWei } // TODO: add commission, affliliate.
    const transactionReceipt = await adapter.makeOffer(
      listingIndex,
      ipfsBytes,
      transactionData,
      confirmationCallback
    )

    // Success. Return listingId, newly created offerId and chain transaction receipt.
    const { offerIndex } = transactionReceipt
    const offerId = generateOfferId({
      network,
      version,
      listingIndex,
      offerIndex
    })
    return Object.assign({ listingId, offerId }, transactionReceipt)
  }

  // updateOffer(listingId, offerId, data) {}
  // withdrawOffer(listingId, offerId, data) {}

  /**
   * Accepts an offer.
   * @param {string} id - Offer unique ID.
   * @param data - Empty object. Currently not used.
   * @param {function(confirmationCount, transactionReceipt)} confirmationCallback
   * @return {Promise<{timestamp, transactionReceipt}>}
   */
  async acceptOffer(id, data, confirmationCallback) {
    const { adapter, listingIndex, offerIndex } = this.parseOfferId(id)

    // FIXME(franck): implement support for empty data.
    //const ipfsHash = await this.offerIpfsStore.save(data)
    //const ipfsBytes = this.contractService.getBytes32FromIpfsHash(ipfsHash)
    const ipfsBytes = '0x0000000000000000000000000000000000000000'

    return await adapter.acceptOffer(
      listingIndex,
      offerIndex,
      ipfsBytes,
      confirmationCallback
    )
  }

  /**
   * Finalizes an offer. Store review data in IPFS.
   * @param {string} id - Offer unique ID.
   * @param {object} reviewData - Buyer's review. Data expected in schema version 1.0 format.
   * @param {function(confirmationCount, transactionReceipt)} confirmationCallback
   * @return {Promise<{timestamp, transactionReceipt}>}
   */
  async finalizeOffer(id, reviewData, confirmationCallback) {
    const { adapter, listingIndex, offerIndex } = this.parseOfferId(id)

<<<<<<< HEAD
    const ipfsHash = await this.reviewIpfsStore.save(data)
=======
    const ipfsHash = await this.reviewIpfsStore.save(reviewData)
>>>>>>> 38b04725
    const ipfsBytes = this.contractService.getBytes32FromIpfsHash(ipfsHash)

    return await adapter.finalizeOffer(
      listingIndex,
      offerIndex,
      ipfsBytes,
      confirmationCallback
    )
  }

  // setOfferRefund(listingId, offerId, data) {}

  // initiateDispute(listingId, offerId) {}
  // disputeRuling(listingId, offerId, data) {}
  // manageListingDeposit(listingId, data) {}

  /**
   * Adds data to either a listing or an offer.
   * Use cases:
   *  - offer: allows seller to add review data.
   *  - listing: for future use.
   * @param listingId
   * @param offerId
   * @param {object} data - In case of an offer, Seller review data in schema 1.0 format.
   * @param {function(confirmationCount, transactionReceipt)} confirmationCallback
   * @return {Promise<{timestamp, transactionReceipt}>}
   */
  async addData(listingId, offerId, data, confirmationCallback) {

    if (offerId) {
      const { adapter, listingIndex, offerIndex } = this.parseOfferId(offerId)

      // We expect this to be review data from the seller.
      const ipfsHash = await this.reviewIpfsStore.save(data)
      const ipfsBytes = this.contractService.getBytes32FromIpfsHash(ipfsHash)

      return await adapter.addData(
        ipfsBytes,
        listingIndex,
        offerIndex,
        confirmationCallback
      )
    } else if (listingId) {
      const { adapter, listingIndex } = this.parseListingId(listingId)

      const ipfsHash = await this.listingIpfsStore.save(data)
      const ipfsBytes = this.contractService.getBytes32FromIpfsHash(ipfsHash)

      return await adapter.addData(
        ipfsBytes,
        listingIndex,
        null,
        confirmationCallback
      )
    } else {
      throw new Error('addData must be called with either a listing or offer id.')
    }
  }

  // Convenience methods

  /**
   * Pulls all the Buyer side reviews for a listing.
   * @param {string} listingId
   * @return {Promise<Array[Review]>}
   */
  async getListingReviews(listingId) {
    const { adapter, listingIndex, version, network } = this.parseListingId(listingId)

    // Get all the OfferFinalized events for the listing.
    const listing = await adapter.getListing(listingIndex)
    const reviewEvents = listing.events.filter(
      e => e.event === 'OfferFinalized'
    )

    const reviews = []
    for (const event of reviewEvents) {
      // Load review data from IPFS.
      const ipfsHash = this.contractService.getIpfsHashFromBytes32(event.returnValues.ipfsHash)
      const ipfsReview = await this.reviewIpfsStore.load(ipfsHash)

      const offerIndex = event.returnValues.offerID
      const offerId = generateOfferId({ network, version, listingIndex, offerIndex })

      // TODO(franck): Store the review timestamp in IPFS to avoid
      //               a call to the blockchain to get the event's timestamp.
      const timestamp = await this.contractService.getTimestamp(event)
      event.timestamp = timestamp

      // Create a Review object based on IPFS and event data.
      const review = new Review(listingId, offerId, event, ipfsReview)
      reviews.push(review)
    }
    return reviews
  }

  async getNotifications() {
    const network = await this.contractService.web3.eth.net.getId()
    const party = await this.contractService.currentAccount()
    let notifications = []
    for (const version of this.versions) {
      const rawNotifications = await this.adapters[version].getNotifications(
        party
      )

      for (const notification of rawNotifications) {
        notification.id = generateNotificationId({
          network,
          version,
          transactionHash: notification.event.transactionHash
        })
        const timestamp = await this.contractService.getTimestamp(notification.event)
        const timestampInMilli = timestamp * 1000
        const isWatched =
          timestampInMilli >
          this.store.get(storeKeys.notificationSubscriptionStart)
        const notificationStatuses = this.store.get(
          storeKeys.notificationStatuses
        )
        notification.status =
          isWatched && notificationStatuses[notification.id] !== readStatus
            ? unreadStatus
            : readStatus
        if (notification.resources.listingId) {
          notification.resources.listing = await this.getListing(
            `${network}-${version}-${notification.resources.listingId}`
          )
        }
        if (notification.resources.offerId) {
          notification.resources.purchase = await this.getOffer(
            `${network}-${version}-${notification.resources.listingId}-${
              notification.resources.offerId
            }`
          )
        }
      }

      notifications = notifications.concat(rawNotifications)
    }
    return notifications
  }

  async setNotification({ id, status }) {
    if (!notificationStatuses.includes(status)) {
      throw new Error(`invalid notification status: ${status}`)
    }
    const notifications = this.store.get(storeKeys.notificationStatuses)
    notifications[id] = status
    this.store.set(storeKeys.notificationStatuses, notifications)
  }

  async getTokenAddress() {
    return await this.currentAdapter.getTokenAddress()
  }
}

module.exports = Marketplace<|MERGE_RESOLUTION|>--- conflicted
+++ resolved
@@ -191,15 +191,9 @@
     const ipfsHash = await this.offerIpfsStore.save(offerData)
     const ipfsBytes = this.contractService.getBytes32FromIpfsHash(ipfsHash)
 
-<<<<<<< HEAD
-    const buyer = await this.contractService.currentAccount()
-    data.price = this.contractService.web3.utils.toWei(
-      String(data.totalPrice.amount),
-=======
     // Record the offer on chain.
     const priceWei = this.contractService.web3.utils.toWei(
       offerData.totalPrice.amount,
->>>>>>> 38b04725
       'ether'
     )
     const transactionData = { priceWei } // TODO: add commission, affliliate.
@@ -257,11 +251,7 @@
   async finalizeOffer(id, reviewData, confirmationCallback) {
     const { adapter, listingIndex, offerIndex } = this.parseOfferId(id)
 
-<<<<<<< HEAD
-    const ipfsHash = await this.reviewIpfsStore.save(data)
-=======
     const ipfsHash = await this.reviewIpfsStore.save(reviewData)
->>>>>>> 38b04725
     const ipfsBytes = this.contractService.getBytes32FromIpfsHash(ipfsHash)
 
     return await adapter.finalizeOffer(
