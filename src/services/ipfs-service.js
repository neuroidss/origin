const ipfsAPI = require('ipfs-api')

class IpfsService {
  static instance

  constructor() {
    if (IpfsService.instance) {
      return IpfsService.instance
    }

    // TODO: Allow override of these by config file
<<<<<<< HEAD
=======
    // this.ipfsDomain = 'gateway.originprotocol.com' // Production
    this.ipfsDomain = process.env.IPFS_DOMAIN || '127.0.0.1' // Local IPFS daemon
    this.ipfsApiPort = process.env.IPFS_API_PORT || '5001'
>>>>>>> be9d80de
    this.ipfsGatewayPort = '8080'
    this.ipfsDomain = 'gateway.originprotocol.com'
    this.ipfsApiPort = '5002'
    // this.ipfsDomain = '127.0.0.1' // Local IPFS daemon for dev
    // this.ipfsApiPort = '5001' // Local IPFS daemon for dev

    console.log("this.ipfsDomain:" + this.ipfsDomain)
    this.ipfs = ipfsAPI(this.ipfsDomain, this.ipfsApiPort, {protocol: 'https'})
    this.ipfs.swarm.peers(function(error, response) {
      if (error) {
        console.error("Can't connect to the IPFS API.")
        console.error(error)
      } else {
        console.log("IPFS - connected to " + response.length + " peers")
      }
    });

    IpfsService.instance = this
  }

  submitListing(formListing) {
    return new Promise((resolve, reject) => {
      const file = {
        path: 'listing.json',
        content: JSON.stringify(formListing)
      }

      this.ipfs.files.add([file], (error, response) => {
        if (error) {
          console.error("Can't connect to IPFS.")
          console.error(error)
          reject('Can\'t connect to IPFS. Failure to submit listing to IPFS')
        }
        const file = response[0]
        const ipfsListing = file.hash

        if (ipfsListing) {
          resolve(ipfsListing)
        } else {
          reject('Failure to submit listing to IPFS')
        }
      })
    });
  }

  getListing(ipfsHashStr) {
    return new Promise((resolve, reject) => {

      this.ipfs.files.cat(ipfsHashStr, function (err, stream) {
        if (err) {
          console.error(err)
          reject("Got ipfs cat err:" + err)
        }

        let res = ''
        stream.on('data', function (chunk) {
          res += chunk.toString()
        })
        stream.on('error', function (err) {
          reject("Got ipfs cat stream err:" + err)
        })
        stream.on('end', function () {
          resolve(res)
        })

      })

    });
  }
}

const ipfsService = new IpfsService()

export default ipfsService;<|MERGE_RESOLUTION|>--- conflicted
+++ resolved
@@ -8,18 +8,8 @@
       return IpfsService.instance
     }
 
-    // TODO: Allow override of these by config file
-<<<<<<< HEAD
-=======
-    // this.ipfsDomain = 'gateway.originprotocol.com' // Production
     this.ipfsDomain = process.env.IPFS_DOMAIN || '127.0.0.1' // Local IPFS daemon
     this.ipfsApiPort = process.env.IPFS_API_PORT || '5001'
->>>>>>> be9d80de
-    this.ipfsGatewayPort = '8080'
-    this.ipfsDomain = 'gateway.originprotocol.com'
-    this.ipfsApiPort = '5002'
-    // this.ipfsDomain = '127.0.0.1' // Local IPFS daemon for dev
-    // this.ipfsApiPort = '5001' // Local IPFS daemon for dev
 
     console.log("this.ipfsDomain:" + this.ipfsDomain)
     this.ipfs = ipfsAPI(this.ipfsDomain, this.ipfsApiPort, {protocol: 'https'})
