import React, { Component } from 'react'

import { contractService } from 'origin'

import Pagination from 'react-js-pagination'
import { withRouter } from 'react-router'

import ListingCard from './listing-card'

<<<<<<< HEAD
=======
const alertify = require('../../node_modules/alertify/src/alertify.js')
>>>>>>> fa8b3858

class ListingsGrid extends Component {

  constructor(props, context) {
    super(props)
    this.state = {
      listingIds: [],
      listingsPerPage: 12
    }

  }

  componentWillMount() {
    this.handlePageChange = this.handlePageChange.bind(this)

    // Get listings to hide
    const hideListPromise = new Promise((resolve, reject) => {
      window.web3.version.getNetwork((err, netId) => { resolve(netId) })
    })
    .then((networkId) => {
      return fetch(`https://raw.githubusercontent.com/OriginProtocol/demo-dapp/hide_list/hidelist_${networkId}.json`)
    })
    .then((response) => {
      if (response.status === 404) {
        return [] // Default: Don't hide anything
      } else {
        return response.json()
      }
    })

    // Get all listings from contract
    const allListingsPromise = contractService.getAllListingIds()
    .catch((error) => {
      if (error.message.indexOf("(network/artifact mismatch)") > 0) {
        console.log("The Origin Contract was not found on this network.\nYou may need to change networks, or deploy the contract.")
      }
    })
    // Wait for both to finish
    Promise.all([hideListPromise, allListingsPromise])
    .then(([hideList, ids]) => {
      // Filter hidden listings
      const showIds = ids ? ids.filter((i)=>hideList.indexOf(i) < 0) : []
      this.setState({ listingIds: showIds.reverse() })
    })
    .catch((error) => {
      console.log(error)
      alertify.log(error.message)
    })
  }

  handlePageChange(pageNumber) {
    this.props.history.push(`/page/${pageNumber}`)
  }

  render() {
    const activePage = this.props.match.params.activePage || 1
    // Calc listings to show for given page
    const showListingsIds = this.state.listingIds.slice(
      this.state.listingsPerPage * (activePage-1),
      this.state.listingsPerPage * (activePage))
    return (
      <div className="listings-grid">
        <h1>{this.state.listingIds.length} Listings</h1>
        <div className="row">
          {showListingsIds.map(listingId => (
            <ListingCard listingId={listingId} key={listingId}/>
          ))}
        </div>
        <Pagination
          activePage={activePage}
          itemsCountPerPage={this.state.listingsPerPage}
          totalItemsCount={this.state.listingIds.length}
          pageRangeDisplayed={5}
          onChange={this.handlePageChange}
          itemClass="page-item"
          linkClass="page-link"
          hideDisabled="true"
        />
      </div>
    )
  }
}

export default withRouter(ListingsGrid)<|MERGE_RESOLUTION|>--- conflicted
+++ resolved
@@ -7,10 +7,7 @@
 
 import ListingCard from './listing-card'
 
-<<<<<<< HEAD
-=======
 const alertify = require('../../node_modules/alertify/src/alertify.js')
->>>>>>> fa8b3858
 
 class ListingsGrid extends Component {
 
@@ -20,7 +17,6 @@
       listingIds: [],
       listingsPerPage: 12
     }
-
   }
 
   componentWillMount() {
