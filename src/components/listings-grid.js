--- conflicted
+++ resolved
@@ -22,13 +22,10 @@
 
   render() {
     const { listingsPerPage } = this.state
-<<<<<<< HEAD
+
     const { contractFound, listingIds, hideList } = this.props
     const pinnedListingIds = [0, 1, 2, 3, 4]
-=======
-    const { contractFound, listingIds } = this.props
 
->>>>>>> 43794201
     const activePage = this.props.match.params.activePage || 1
     const arrangedListingIds = [...pinnedListingIds, ...listingIds.filter(id => !pinnedListingIds.includes(id))]
     // Calc listings to show for given page
