import React, { Component } from 'react'
import { Link } from 'react-router-dom'

import { connect } from 'react-redux'

import Identicon from 'components/Identicon'
import Notification from './notification'
import data from '../data'

class NavBar extends Component {
  constructor(props) {
    super(props)

    this.handleChange = this.handleChange.bind(this)
    this.state = { searchQuery: '' }
  }

  handleChange(e) {
    this.setState({ searchQuery: e.target.value })
  }

  render() {
    // randomly select from three examples
    const exampleCounts = [4, 44, 444][Math.floor(Math.random() * 3)]
    // avoid integers greater than two digits
    const notificationCount = exampleCounts < 100 ? Number(exampleCounts).toLocaleString() : `${Number(99).toLocaleString()}+`

    return (
      <nav className="navbar navbar-expand-lg navbar-dark">
        <div className="container">
          <button className="navbar-toggler mr-3" type="button" data-toggle="collapse" data-target="#navbarSupportedContent" aria-controls="navbarSupportedContent" aria-expanded="false" aria-label="Toggle navigation">
            <img src="/images/menu-icon-light.svg" alt="Menu" />
          </button>
          <Link to="/" className="navbar-brand mr-auto mr-lg-3">
            <div className="logo-container">
              <img src="/images/origin-logo.svg" className="origin-logo" alt="Origin Protocol" />
            </div>
          </Link>
          <div className="collapse navbar-collapse order-2 order-lg-1" id="navbarSupportedContent">
            <form className="form-inline my-2 my-lg-0">
              <input className="form-control mr-sm-2" type="search" placeholder="Search Listings" aria-label="Search" onChange={this.handleChange} value={this.state.searchQuery} />
            </form>
            <div className="navbar-nav justify-content-end">
              <Link to="/my-purchases" className="nav-item nav-link">Buy</Link>
              <div className="sell dropdown">
                <a className="dropdown-toggle nav-item nav-link" id="sellDropdown" role="button" data-toggle="dropdown" aria-haspopup="true" aria-expanded="false">Sell</a>
                <div className="dropdown-menu dropdown-menu-right" aria-labelledby="sellDropdown">
                  <div className="triangle-container d-none d-lg-flex justify-content-end"><div className="triangle"></div></div>
                  <div className="actual-menu">
                    <Link to="/my-listings" className="dropdown-item">My Listings</Link>
                    <Link to="/my-sales" className="dropdown-item">My Sales</Link>
                    <Link to="/create" className="dropdown-item d-none d-lg-block">Add a Listing</Link>
                  </div>
                </div>
              </div>
              <Link to="/create" className="nav-item nav-link"><img src="/images/add-listing-icon.svg" alt="Add Listing" className="add-listing" />Add Listing</Link>
            </div>
          </div>
          <div className="static navbar-nav order-1 order-lg-2">
            <div className="nav-item notifications dropdown">
              <a className="nav-link active dropdown-toggle" id="notificationsDropdown" role="button" data-toggle="dropdown" aria-haspopup="true" aria-expanded="false">
                <div className="unread-badge"></div>
                <img src="/images/alerts-icon.svg" className="notifications" alt="Notifications" />
                <img src="/images/alerts-icon-selected.svg" className="notifications selected" alt="Notifications" />
              </a>
              <div className="dropdown-menu dropdown-menu-right" aria-labelledby="notificationsDropdown">
                <div className="triangle-container d-flex justify-content-end"><div className="triangle"></div></div>
                <div className="actual-menu">
                  <header className="d-flex">
                    <div className="count">
                      <div className="d-inline-block">{notificationCount}</div>
                    </div>
                    <h3>Notifications</h3>
                  </header>
                  <div className="notifications-list">
                    <ul className="list-group">
                      {data.notifications.map(n => <Notification key={`navbar-notification-${n._id}`} notification={n} />)}
                    </ul>
                  </div>
                  <footer>
                    <Link to="/notifications">View All</Link>
                  </footer>
                </div>
              </div>
            </div>
            <div className="nav-item identity dropdown">
              <a className="nav-link active dropdown-toggle" id="identityDropdown" role="button" data-toggle="dropdown" aria-haspopup="true" aria-expanded="false">
                <Identicon address={this.props.wallet} />
              </a>
              <div className="dropdown-menu dropdown-menu-right" aria-labelledby="identityDropdown">
                <div className="triangle-container d-flex justify-content-end"><div className="triangle"></div></div>
                <div className="actual-menu">
                  <div className="wallet">
                    <div className="d-flex">
                      <div className="image-container">
                        <Link to="/profile">
                          <Identicon address={this.props.wallet} />
                        </Link>
                      </div>
                      <div className="eth d-flex flex-column justify-content-between">
                        <div>ETH Address:</div>
<<<<<<< HEAD
                        <Link to="/profile"><strong>{this.props.wallet}</strong></Link>
=======
                        <Link to="/profile"><strong>0x32Be343B94f860124dC4fEe278FDCBD38C102D88</strong></Link>
>>>>>>> fb57023b
                      </div>
                    </div>
                    <hr className="dark sm" />
                    <div className="d-flex">
                      <div className="avatar-container">
                        <Link to="/profile">
                          {/* <img src={this.props.profile.pic} alt="avatar" /> */}
                          <img src="/images/avatar-blue.svg" alt="avatar" />
                        </Link>
                      </div>
                      <div className="identification d-flex flex-column justify-content-between">
<<<<<<< HEAD
                        <div><Link to="/profile">{this.props.profile.name}</Link></div>
                        <div>
                          {this.props.profile.published.phone &&
                            <Link to="/profile">
                              <img src="/images/phone-icon-verified.svg" alt="phone verified icon" />
                            </Link>
                          }
                          {this.props.profile.published.email &&
                            <Link to="/profile">
                              <img src="/images/email-icon-verified.svg" alt="email verified icon" />
                            </Link>
                          }
                          {this.props.profile.published.facebook &&
                            <Link to="/profile">
                              <img src="/images/facebook-icon-verified.svg" alt="Facebook verified icon" />
                            </Link>
                          }
                          {this.props.profile.published.twitter &&
                            <Link to="/profile">
                              <img src="/images/twitter-icon-verified.svg" alt="Twitter verified icon" />
                            </Link>
                          }
=======
                        <div><Link to="/profile">Aure Gimon</Link></div>
                        <div>
                          <Link to="/profile">
                            <img src="/images/phone-icon-verified.svg" alt="phone verified icon" />
                          </Link>
                          <Link to="/profile">
                            <img src="/images/email-icon-verified.svg" alt="email verified icon" />
                          </Link>
                          <Link to="/profile">
                            <img src="/images/facebook-icon-verified.svg" alt="Facebook verified icon" />
                          </Link>
                          <Link to="/profile">
                            <img src="/images/twitter-icon-verified.svg" alt="Twitter verified icon" />
                          </Link>
>>>>>>> fb57023b
                        </div>
                      </div>
                    </div>
                  </div>
                </div>
              </div>
            </div>
          </div>
        </div>
      </nav>
    )
  }
}


const mapStateToProps = state => {
  return {
    wallet: state.wallet.address,
    profile: state.profile,
  }
}

export default connect(mapStateToProps)(NavBar)<|MERGE_RESOLUTION|>--- conflicted
+++ resolved
@@ -99,11 +99,7 @@
                       </div>
                       <div className="eth d-flex flex-column justify-content-between">
                         <div>ETH Address:</div>
-<<<<<<< HEAD
                         <Link to="/profile"><strong>{this.props.wallet}</strong></Link>
-=======
-                        <Link to="/profile"><strong>0x32Be343B94f860124dC4fEe278FDCBD38C102D88</strong></Link>
->>>>>>> fb57023b
                       </div>
                     </div>
                     <hr className="dark sm" />
@@ -115,7 +111,6 @@
                         </Link>
                       </div>
                       <div className="identification d-flex flex-column justify-content-between">
-<<<<<<< HEAD
                         <div><Link to="/profile">{this.props.profile.name}</Link></div>
                         <div>
                           {this.props.profile.published.phone &&
@@ -138,22 +133,6 @@
                               <img src="/images/twitter-icon-verified.svg" alt="Twitter verified icon" />
                             </Link>
                           }
-=======
-                        <div><Link to="/profile">Aure Gimon</Link></div>
-                        <div>
-                          <Link to="/profile">
-                            <img src="/images/phone-icon-verified.svg" alt="phone verified icon" />
-                          </Link>
-                          <Link to="/profile">
-                            <img src="/images/email-icon-verified.svg" alt="email verified icon" />
-                          </Link>
-                          <Link to="/profile">
-                            <img src="/images/facebook-icon-verified.svg" alt="Facebook verified icon" />
-                          </Link>
-                          <Link to="/profile">
-                            <img src="/images/twitter-icon-verified.svg" alt="Twitter verified icon" />
-                          </Link>
->>>>>>> fb57023b
                         </div>
                       </div>
                     </div>
