--- conflicted
+++ resolved
@@ -54,17 +54,18 @@
               <input className="form-control mr-sm-2" type="search" placeholder="Search Listings" aria-label="Search" onChange={this.handleChange} value={this.state.searchQuery} />
             </form> */}
             <div className="navbar-nav justify-content-end">
-<<<<<<< HEAD
+              <Link to="/" className="d-lg-none nav-item nav-link">
+                <FormattedMessage
+                  id={ 'navbar.listings' }
+                  defaultMessage={ 'Listings' }
+                />
+              </Link>
               <Link to="/my-purchases" className="nav-item nav-link">
                 <FormattedMessage
                   id={ 'navbar.buy' }
                   defaultMessage={ 'Buy' }
                 />
               </Link>
-=======
-              <Link to="/" className="d-lg-none nav-item nav-link">Listings</Link>
-              <Link to="/my-purchases" className="nav-item nav-link">Buy</Link>
->>>>>>> e7d8a411
               <div className="sell dropdown">
                 <a className="dropdown-toggle nav-item nav-link" id="sellDropdown" role="button" data-toggle="dropdown" aria-haspopup="true" aria-expanded="false">
                   <FormattedMessage
@@ -75,7 +76,6 @@
                 <div className="dropdown-menu dropdown-menu-right" aria-labelledby="sellDropdown">
                   <div className="triangle-container d-none d-lg-flex justify-content-end"><div className="triangle"></div></div>
                   <div className="actual-menu">
-<<<<<<< HEAD
                     <Link to="/my-listings" className="dropdown-item">
                       <FormattedMessage
                         id={ 'navbar.myListings' }
@@ -83,37 +83,28 @@
                       />
                     </Link>
                     <Link to="/my-sales" className="dropdown-item">
+                      <Link to="/my-sales" className="dropdown-item">
                       <FormattedMessage
                         id={ 'navbar.mySales' }
                         defaultMessage={ 'My Sales' }
                       />
                     </Link>
-                    <Link to="/create" className="dropdown-item d-none d-lg-block">
+                    </Link>
+                    <Link to="/create" className="dropdown-item d-none d-lg-block" onClick={this.handleLink}>
                       <FormattedMessage
                         id={ 'navbar.addListing' }
                         defaultMessage={ 'Add a Listing' }
                       />
-=======
-                    <Link to="/my-listings" className="dropdown-item">My Listings</Link>
-                    <Link to="/my-sales" className="dropdown-item">My Sales</Link>
-                    <Link to="/create" className="dropdown-item d-none d-lg-block" onClick={this.handleLink}>
-                      Add a Listing
->>>>>>> e7d8a411
                     </Link>
                   </div>
                 </div>
               </div>
-<<<<<<< HEAD
-              <Link to="/create" className="nav-item nav-link"><img src="images/add-listing-icon.svg" alt="Add Listing" className="add-listing" />
+              <Link to="/create" className="nav-item nav-link" onClick={this.handleLink}>
+                <img src="images/add-listing-icon.svg" alt="Add Listing" className="add-listing" />
                 <FormattedMessage
                   id={ 'navbar.addListing' }
                   defaultMessage={ 'Add a Listing' }
                 />
-=======
-              <Link to="/create" className="nav-item nav-link" onClick={this.handleLink}>
-                <img src="images/add-listing-icon.svg" alt="Add Listing" className="add-listing" />
-                Add Listing
->>>>>>> e7d8a411
               </Link>
             </div>
           </div>
