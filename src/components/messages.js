import React, { Component } from 'react'
<<<<<<< HEAD
=======
import {
  FormattedDate,
  FormattedMessage,
  defineMessages,
  injectIntl
} from 'react-intl'
>>>>>>> 86f3a9c8
import { connect } from 'react-redux'
import { withRouter } from 'react-router'

import ConversationListItem from 'components/conversation-list-item'
import Conversation from 'components/conversation'

import groupByArray from 'utils/groupByArray'

class Messages extends Component {
  constructor(props) {
    super(props)

<<<<<<< HEAD
    this.state = {
=======
    this.intlMessages = defineMessages({
      newMessagePlaceholder: {
        id: 'Messages.newMessagePlaceholder',
        defaultMessage: 'Type something...'
      }
    })

    this.handleKeyDown = this.handleKeyDown.bind(this)
    this.handleSubmit = this.handleSubmit.bind(this)
    this.conversationDiv = React.createRef()
    this.textarea = React.createRef()
    this.state = {
      conversation: {},
      counterparty: {},
      listing: {},
      messages: [],
      purchase: {},
>>>>>>> 86f3a9c8
      selectedConversationId: ''
    }
  }

  componentDidMount() {
    // try to detect the conversation before rendering
    this.detectSelectedConversation()
  }

  componentDidUpdate(prevProps, prevState) {
    const { conversations, match, messages } = this.props
    const { selectedConversationId } = this.state
    const { conversationId } = match.params
    const changedSelectedConversationId =
      selectedConversationId !== prevState.selectedConversationId

    // on route change
    if (
      conversationId &&
      conversationId !== prevProps.match.params.conversationId
    ) {
      this.detectSelectedConversation()
    }

    // autoselect a conversation if none exists
    if (!selectedConversationId && conversations.length) {
<<<<<<< HEAD
      this.detectSelectedConversation()
=======
      this.setState({ selectedConversationId: conversations[0].key })
    }

    const selectedConversation =
      conversations.find(({ key }) => key === selectedConversationId) || {}

    // on presence of selected conversation
    if (
      selectedConversation.key &&
      selectedConversation.key !== conversation.key
    ) {
      this.setState({ conversation: selectedConversation })
    }

    // on state conversation change
    if (conversation.key && conversation.key !== prevState.conversation.key) {
      this.loadListing()
      this.identifyCounterparty()
    }

    // on new conversation values
    if (
      prevState.conversation.values &&
      conversation.values.length > prevState.conversation.values.length
    ) {
      this.loadListing()
      this.identifyCounterparty()
    }

    // on messages
    if (messages.length !== prevProps.messages.length && conversation.key) {
      // update conversation with potentially new values
      this.setState({ conversation: selectedConversation })
      this.loadListing()
    }

    // move filtered and sorted messages to state
    const messagesFiltered = messages.filter(
      m => m.conversationId === selectedConversationId
    )
    const messagesFilteredPreviously = prevProps.messages.filter(
      m => m.conversationId === selectedConversationId
    )

    if (
      changedSelectedConversationId ||
      messagesFiltered.map(({ hash }) => hash).join() !==
        messagesFilteredPreviously.map(({ hash }) => hash).join()
    ) {
      this.setState({
        messages: messagesFiltered.sort((a, b) => (a.index < b.index ? -1 : 1))
      })
    }

    // auto-scroll to most recent message
    const el = this.conversationDiv.current

    if (el) {
      el.scrollTop = el.scrollHeight
>>>>>>> 86f3a9c8
    }
  }

  detectSelectedConversation() {
<<<<<<< HEAD
    const selectedConversationId = this.props.match.params.conversationId || (this.props.conversations[0] || {}).key

    selectedConversationId && this.setState({ selectedConversationId })
=======
    const selectedConversationId =
      this.props.match.params.conversationId ||
      (this.props.conversations[0] || {}).address

    this.setState({ selectedConversationId })
  }

  async findPurchase() {
    const { web3Account } = this.props
    const { counterparty, listing, purchase } = this.state
    const { address } = listing
    const len = await origin.listings.purchasesLength(address)
    const purchaseAddresses = await Promise.all(
      [...Array(len).keys()].map(async i => {
        return await origin.listings.purchaseAddressByIndex(address, i)
      })
    )
    const purchases = await Promise.all(
      purchaseAddresses.map(async addr => {
        return await origin.purchases.get(addr)
      })
    )
    const involvingCounterparty = purchases.filter(
      p =>
        p.buyerAddress === counterparty.address ||
        p.buyerAddress === web3Account
    )
    const mostRecent =
      involvingCounterparty.sort((a, b) => (a.index > b.index ? -1 : 1))[0] ||
      {}

    if (mostRecent.address !== purchase.address) {
      this.setState({ purchase: mostRecent })
    }
  }

  identifyCounterparty() {
    const { users, web3Account } = this.props
    const { conversation } = this.state
    const { recipients, senderAddress } = conversation.values[0]
    const counterpartyRole =
      senderAddress === web3Account ? 'recipient' : 'sender'
    const address =
      counterpartyRole === 'recipient'
        ? recipients.find(addr => addr !== senderAddress)
        : senderAddress
    const counterparty = users.find(u => u.address === address) || {}

    this.setState({ counterparty })
  }

  handleKeyDown(e) {
    const { key, shiftKey } = e

    if (!shiftKey && key === 'Enter') {
      this.handleSubmit(e)
    }
  }

  async handleSubmit(e) {
    e.preventDefault()

    const { selectedConversationId } = this.state
    const el = this.textarea.current
    const newMessage = el.value

    if (!newMessage.length) {
      return alert('Please add a message to send')
    }

    try {
      await originTest.messaging.sendConvMessage(
        selectedConversationId,
        newMessage.trim()
      )

      el.value = ''
    } catch (err) {
      console.error(err)
    }
  }

  async loadListing() {
    const { conversation } = this.state
    // find the most recent listing context or set empty value
    const { listingAddress } =
      conversation.values
        .sort((a, b) => (a.index > b.index ? -1 : 1))
        .find(m => m.listingAddress) || {}

    const listing = listingAddress
      ? await origin.listings.get(listingAddress)
      : {}

    if (listing.address !== this.state.listing.address) {
      this.setState({ listing })
      this.findPurchase()
    }
>>>>>>> 86f3a9c8
  }

  handleConversationSelect(selectedConversationId) {
    this.setState({ selectedConversationId })
  }

  render() {
<<<<<<< HEAD
    const { conversations, messages } = this.props
    const { selectedConversationId } = this.state
    const filteredAndSorted = messages
                              .filter(m => m.conversationId === selectedConversationId)
                              .sort((a, b) => (a.index < b.index ? -1 : 1))
=======
    const { conversations, intl, web3Account } = this.props
    const {
      counterparty,
      listing,
      messages,
      purchase,
      selectedConversationId
    } = this.state
    const { address, name, pictures } = listing
    const { buyerAddress, created } = purchase
    const photo = pictures && pictures.length > 0 && pictures[0]
    const perspective = buyerAddress
      ? buyerAddress === web3Account
        ? 'buyer'
        : 'seller'
      : null
    const soldAt = created
      ? created * 1000 /* convert seconds since epoch to ms */
      : null
    const canDeliverMessage = origin.messaging.canConverseWith(
      counterparty.address
    )
>>>>>>> 86f3a9c8

    return (
      <div className="d-flex messages-wrapper">
        <div className="container">
          <div className="row no-gutters">
            <div className="conversations-list-col col-12 col-sm-4 col-lg-3 d-flex flex-sm-column">
              {conversations.map(c => {
                return (
                  <ConversationListItem
                    key={c.key}
                    conversation={c}
                    active={selectedConversationId === c.key}
<<<<<<< HEAD
                    handleConversationSelect={() => this.handleConversationSelect(c.key)}
=======
                    handleConversationSelect={() =>
                      this.handleConversationSelect(c.key)
                    }
>>>>>>> 86f3a9c8
                  />
                )
              })}
            </div>
<<<<<<< HEAD
            <Conversation
              id={selectedConversationId}
              messages={filteredAndSorted}
            />
=======
            <div className="conversation-col col-12 col-sm-8 col-lg-9 d-flex flex-column">
              {address && (
                <div className="listing-summary d-flex">
                  <div className="aspect-ratio">
                    <div
                      className={`${
                        photo ? '' : 'placeholder '
                      }image-container d-flex justify-content-center`}
                    >
                      <img
                        src={photo || 'images/default-image.svg'}
                        role="presentation"
                      />
                    </div>
                  </div>
                  <div className="content-container d-flex flex-column">
                    {buyerAddress && (
                      <div className="brdcrmb">
                        {perspective === 'buyer' && (
                          <FormattedMessage
                            id={'purchase-summary.purchasedFrom'}
                            defaultMessage={'Purchased from {sellerLink}'}
                            values={{
                              sellerLink: (
                                <Link to={`/users/${counterparty.address}`}>
                                  {counterparty.fullName}
                                </Link>
                              )
                            }}
                          />
                        )}
                        {perspective === 'seller' && (
                          <FormattedMessage
                            id={'purchase-summary.soldTo'}
                            defaultMessage={'Sold to {buyerLink}'}
                            values={{
                              buyerLink: (
                                <Link to={`/users/${counterparty.address}`}>
                                  {counterparty.fullName}
                                </Link>
                              )
                            }}
                          />
                        )}
                      </div>
                    )}
                    <h1>{name}</h1>
                    {buyerAddress && (
                      <div className="state">
                        {perspective === 'buyer' && (
                          <FormattedMessage
                            id={'purchase-summary.purchasedFromOn'}
                            defaultMessage={
                              'Purchased from {sellerName} on {date}'
                            }
                            values={{
                              sellerName: counterparty.fullName,
                              date: <FormattedDate value={soldAt} />
                            }}
                          />
                        )}
                        {perspective === 'seller' && (
                          <FormattedMessage
                            id={'purchase-summary.soldToOn'}
                            defaultMessage={'Sold to {buyerName} on {date}'}
                            values={{
                              buyerName: counterparty.fullName,
                              date: <FormattedDate value={soldAt} />
                            }}
                          />
                        )}
                      </div>
                    )}
                    {buyerAddress && (
                      <PurchaseProgress
                        purchase={purchase}
                        perspective={perspective}
                        subdued={true}
                      />
                    )}
                  </div>
                </div>
              )}
              <div ref={this.conversationDiv} className="conversation">
                <CompactMessages messages={messages} />
              </div>
              {canDeliverMessage &&
                selectedConversationId && (
                <form
                  className="add-message d-flex"
                  onSubmit={this.handleSubmit}
                >
                  <textarea
                    ref={this.textarea}
                    placeholder={intl.formatMessage(
                      this.intlMessages.newMessagePlaceholder
                    )}
                    onKeyDown={this.handleKeyDown}
                    tabIndex="0"
                    autoFocus
                  />
                  <button type="submit" className="btn btn-sm btn-primary">
                      Send
                  </button>
                </form>
              )}
            </div>
>>>>>>> 86f3a9c8
          </div>
        </div>
      </div>
    )
  }
}

const mapStateToProps = state => {
  return {
    conversations: groupByArray(state.messages, 'conversationId'),
    messages: state.messages,
    messagingEnabled: state.app.messagingEnabled,
<<<<<<< HEAD
=======
    users: state.users,
>>>>>>> 86f3a9c8
    web3Account: state.app.web3.account
  }
}

export default withRouter(connect(mapStateToProps)(Messages))<|MERGE_RESOLUTION|>--- conflicted
+++ resolved
@@ -1,13 +1,4 @@
 import React, { Component } from 'react'
-<<<<<<< HEAD
-=======
-import {
-  FormattedDate,
-  FormattedMessage,
-  defineMessages,
-  injectIntl
-} from 'react-intl'
->>>>>>> 86f3a9c8
 import { connect } from 'react-redux'
 import { withRouter } from 'react-router'
 
@@ -20,27 +11,7 @@
   constructor(props) {
     super(props)
 
-<<<<<<< HEAD
     this.state = {
-=======
-    this.intlMessages = defineMessages({
-      newMessagePlaceholder: {
-        id: 'Messages.newMessagePlaceholder',
-        defaultMessage: 'Type something...'
-      }
-    })
-
-    this.handleKeyDown = this.handleKeyDown.bind(this)
-    this.handleSubmit = this.handleSubmit.bind(this)
-    this.conversationDiv = React.createRef()
-    this.textarea = React.createRef()
-    this.state = {
-      conversation: {},
-      counterparty: {},
-      listing: {},
-      messages: [],
-      purchase: {},
->>>>>>> 86f3a9c8
       selectedConversationId: ''
     }
   }
@@ -67,177 +38,14 @@
 
     // autoselect a conversation if none exists
     if (!selectedConversationId && conversations.length) {
-<<<<<<< HEAD
       this.detectSelectedConversation()
-=======
-      this.setState({ selectedConversationId: conversations[0].key })
-    }
-
-    const selectedConversation =
-      conversations.find(({ key }) => key === selectedConversationId) || {}
-
-    // on presence of selected conversation
-    if (
-      selectedConversation.key &&
-      selectedConversation.key !== conversation.key
-    ) {
-      this.setState({ conversation: selectedConversation })
-    }
-
-    // on state conversation change
-    if (conversation.key && conversation.key !== prevState.conversation.key) {
-      this.loadListing()
-      this.identifyCounterparty()
-    }
-
-    // on new conversation values
-    if (
-      prevState.conversation.values &&
-      conversation.values.length > prevState.conversation.values.length
-    ) {
-      this.loadListing()
-      this.identifyCounterparty()
-    }
-
-    // on messages
-    if (messages.length !== prevProps.messages.length && conversation.key) {
-      // update conversation with potentially new values
-      this.setState({ conversation: selectedConversation })
-      this.loadListing()
-    }
-
-    // move filtered and sorted messages to state
-    const messagesFiltered = messages.filter(
-      m => m.conversationId === selectedConversationId
-    )
-    const messagesFilteredPreviously = prevProps.messages.filter(
-      m => m.conversationId === selectedConversationId
-    )
-
-    if (
-      changedSelectedConversationId ||
-      messagesFiltered.map(({ hash }) => hash).join() !==
-        messagesFilteredPreviously.map(({ hash }) => hash).join()
-    ) {
-      this.setState({
-        messages: messagesFiltered.sort((a, b) => (a.index < b.index ? -1 : 1))
-      })
-    }
-
-    // auto-scroll to most recent message
-    const el = this.conversationDiv.current
-
-    if (el) {
-      el.scrollTop = el.scrollHeight
->>>>>>> 86f3a9c8
     }
   }
 
   detectSelectedConversation() {
-<<<<<<< HEAD
     const selectedConversationId = this.props.match.params.conversationId || (this.props.conversations[0] || {}).key
 
     selectedConversationId && this.setState({ selectedConversationId })
-=======
-    const selectedConversationId =
-      this.props.match.params.conversationId ||
-      (this.props.conversations[0] || {}).address
-
-    this.setState({ selectedConversationId })
-  }
-
-  async findPurchase() {
-    const { web3Account } = this.props
-    const { counterparty, listing, purchase } = this.state
-    const { address } = listing
-    const len = await origin.listings.purchasesLength(address)
-    const purchaseAddresses = await Promise.all(
-      [...Array(len).keys()].map(async i => {
-        return await origin.listings.purchaseAddressByIndex(address, i)
-      })
-    )
-    const purchases = await Promise.all(
-      purchaseAddresses.map(async addr => {
-        return await origin.purchases.get(addr)
-      })
-    )
-    const involvingCounterparty = purchases.filter(
-      p =>
-        p.buyerAddress === counterparty.address ||
-        p.buyerAddress === web3Account
-    )
-    const mostRecent =
-      involvingCounterparty.sort((a, b) => (a.index > b.index ? -1 : 1))[0] ||
-      {}
-
-    if (mostRecent.address !== purchase.address) {
-      this.setState({ purchase: mostRecent })
-    }
-  }
-
-  identifyCounterparty() {
-    const { users, web3Account } = this.props
-    const { conversation } = this.state
-    const { recipients, senderAddress } = conversation.values[0]
-    const counterpartyRole =
-      senderAddress === web3Account ? 'recipient' : 'sender'
-    const address =
-      counterpartyRole === 'recipient'
-        ? recipients.find(addr => addr !== senderAddress)
-        : senderAddress
-    const counterparty = users.find(u => u.address === address) || {}
-
-    this.setState({ counterparty })
-  }
-
-  handleKeyDown(e) {
-    const { key, shiftKey } = e
-
-    if (!shiftKey && key === 'Enter') {
-      this.handleSubmit(e)
-    }
-  }
-
-  async handleSubmit(e) {
-    e.preventDefault()
-
-    const { selectedConversationId } = this.state
-    const el = this.textarea.current
-    const newMessage = el.value
-
-    if (!newMessage.length) {
-      return alert('Please add a message to send')
-    }
-
-    try {
-      await originTest.messaging.sendConvMessage(
-        selectedConversationId,
-        newMessage.trim()
-      )
-
-      el.value = ''
-    } catch (err) {
-      console.error(err)
-    }
-  }
-
-  async loadListing() {
-    const { conversation } = this.state
-    // find the most recent listing context or set empty value
-    const { listingAddress } =
-      conversation.values
-        .sort((a, b) => (a.index > b.index ? -1 : 1))
-        .find(m => m.listingAddress) || {}
-
-    const listing = listingAddress
-      ? await origin.listings.get(listingAddress)
-      : {}
-
-    if (listing.address !== this.state.listing.address) {
-      this.setState({ listing })
-      this.findPurchase()
-    }
->>>>>>> 86f3a9c8
   }
 
   handleConversationSelect(selectedConversationId) {
@@ -245,36 +53,11 @@
   }
 
   render() {
-<<<<<<< HEAD
     const { conversations, messages } = this.props
     const { selectedConversationId } = this.state
     const filteredAndSorted = messages
                               .filter(m => m.conversationId === selectedConversationId)
                               .sort((a, b) => (a.index < b.index ? -1 : 1))
-=======
-    const { conversations, intl, web3Account } = this.props
-    const {
-      counterparty,
-      listing,
-      messages,
-      purchase,
-      selectedConversationId
-    } = this.state
-    const { address, name, pictures } = listing
-    const { buyerAddress, created } = purchase
-    const photo = pictures && pictures.length > 0 && pictures[0]
-    const perspective = buyerAddress
-      ? buyerAddress === web3Account
-        ? 'buyer'
-        : 'seller'
-      : null
-    const soldAt = created
-      ? created * 1000 /* convert seconds since epoch to ms */
-      : null
-    const canDeliverMessage = origin.messaging.canConverseWith(
-      counterparty.address
-    )
->>>>>>> 86f3a9c8
 
     return (
       <div className="d-flex messages-wrapper">
@@ -287,131 +70,15 @@
                     key={c.key}
                     conversation={c}
                     active={selectedConversationId === c.key}
-<<<<<<< HEAD
                     handleConversationSelect={() => this.handleConversationSelect(c.key)}
-=======
-                    handleConversationSelect={() =>
-                      this.handleConversationSelect(c.key)
-                    }
->>>>>>> 86f3a9c8
                   />
                 )
               })}
             </div>
-<<<<<<< HEAD
             <Conversation
               id={selectedConversationId}
               messages={filteredAndSorted}
             />
-=======
-            <div className="conversation-col col-12 col-sm-8 col-lg-9 d-flex flex-column">
-              {address && (
-                <div className="listing-summary d-flex">
-                  <div className="aspect-ratio">
-                    <div
-                      className={`${
-                        photo ? '' : 'placeholder '
-                      }image-container d-flex justify-content-center`}
-                    >
-                      <img
-                        src={photo || 'images/default-image.svg'}
-                        role="presentation"
-                      />
-                    </div>
-                  </div>
-                  <div className="content-container d-flex flex-column">
-                    {buyerAddress && (
-                      <div className="brdcrmb">
-                        {perspective === 'buyer' && (
-                          <FormattedMessage
-                            id={'purchase-summary.purchasedFrom'}
-                            defaultMessage={'Purchased from {sellerLink}'}
-                            values={{
-                              sellerLink: (
-                                <Link to={`/users/${counterparty.address}`}>
-                                  {counterparty.fullName}
-                                </Link>
-                              )
-                            }}
-                          />
-                        )}
-                        {perspective === 'seller' && (
-                          <FormattedMessage
-                            id={'purchase-summary.soldTo'}
-                            defaultMessage={'Sold to {buyerLink}'}
-                            values={{
-                              buyerLink: (
-                                <Link to={`/users/${counterparty.address}`}>
-                                  {counterparty.fullName}
-                                </Link>
-                              )
-                            }}
-                          />
-                        )}
-                      </div>
-                    )}
-                    <h1>{name}</h1>
-                    {buyerAddress && (
-                      <div className="state">
-                        {perspective === 'buyer' && (
-                          <FormattedMessage
-                            id={'purchase-summary.purchasedFromOn'}
-                            defaultMessage={
-                              'Purchased from {sellerName} on {date}'
-                            }
-                            values={{
-                              sellerName: counterparty.fullName,
-                              date: <FormattedDate value={soldAt} />
-                            }}
-                          />
-                        )}
-                        {perspective === 'seller' && (
-                          <FormattedMessage
-                            id={'purchase-summary.soldToOn'}
-                            defaultMessage={'Sold to {buyerName} on {date}'}
-                            values={{
-                              buyerName: counterparty.fullName,
-                              date: <FormattedDate value={soldAt} />
-                            }}
-                          />
-                        )}
-                      </div>
-                    )}
-                    {buyerAddress && (
-                      <PurchaseProgress
-                        purchase={purchase}
-                        perspective={perspective}
-                        subdued={true}
-                      />
-                    )}
-                  </div>
-                </div>
-              )}
-              <div ref={this.conversationDiv} className="conversation">
-                <CompactMessages messages={messages} />
-              </div>
-              {canDeliverMessage &&
-                selectedConversationId && (
-                <form
-                  className="add-message d-flex"
-                  onSubmit={this.handleSubmit}
-                >
-                  <textarea
-                    ref={this.textarea}
-                    placeholder={intl.formatMessage(
-                      this.intlMessages.newMessagePlaceholder
-                    )}
-                    onKeyDown={this.handleKeyDown}
-                    tabIndex="0"
-                    autoFocus
-                  />
-                  <button type="submit" className="btn btn-sm btn-primary">
-                      Send
-                  </button>
-                </form>
-              )}
-            </div>
->>>>>>> 86f3a9c8
           </div>
         </div>
       </div>
@@ -424,10 +91,6 @@
     conversations: groupByArray(state.messages, 'conversationId'),
     messages: state.messages,
     messagingEnabled: state.app.messagingEnabled,
-<<<<<<< HEAD
-=======
-    users: state.users,
->>>>>>> 86f3a9c8
     web3Account: state.app.web3.account
   }
 }
