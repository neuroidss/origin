--- conflicted
+++ resolved
@@ -1,12 +1,8 @@
-<<<<<<< HEAD
-import React, { Component } from 'react'
 import { FormattedMessage } from 'react-intl'
-=======
 import React, { Component, Fragment } from 'react'
 import { connect } from 'react-redux'
 import { withRouter } from 'react-router'
 
->>>>>>> e7d8a411
 import Modal from './modal'
 
 import origin from '../services/origin'
@@ -56,14 +52,11 @@
         Full Instructions
       </a>
     </div>
-<<<<<<< HEAD
     <FormattedMessage
       id={ 'web3-provider.notSignedIntoMetaMask' }
       defaultMessage={ 'You are not signed in to MetaMask.' }
     />
     <br />
-=======
->>>>>>> e7d8a411
   </Modal>
 )
 
@@ -147,25 +140,11 @@
     <div className="image-container">
       <img src="images/flat_cross_icon.svg" role="presentation" />
     </div>
-<<<<<<< HEAD
-    <FormattedMessage
-      id={ 'web3-provider.wrongNetwork' }
-      defaultMessage={ 'MetaMask should be on {rinkeby} Network' }
-      values={{ rinkeby: <strong>Rinkeby</strong> }}
-    />
-    <br />
-    <FormattedMessage
-      id={ 'web3-provider.currentNetwork' }
-      defaultMessage={ 'Currently on {networkName}.' }
-      values={{ networkName: props.currentNetworkName }}
-    />
-=======
     <p>
       <span className="line">{ (props.onMobile) ? "Your wallet-enabled browser" : "MetaMask" } should be on&nbsp;</span>
       <span className="line"><strong>Rinkeby Test Network</strong></span>
     </p>
     Currently on {props.currentNetworkName}.
->>>>>>> e7d8a411
   </Modal>
 )
 
@@ -174,30 +153,6 @@
     <div className="image-container">
       <img src="images/flat_cross_icon.svg" role="presentation" />
     </div>
-<<<<<<< HEAD
-    <FormattedMessage
-      id={ 'web3-provider.installMetaMask' }
-      defaultMessage={ 'Please use a web3-enabled browser or install the MetaMask extension.' }
-    />
-    <br />
-    <a target="_blank" href="https://metamask.io/" rel="noopener noreferrer">
-      <FormattedMessage
-        id={ 'web3-provider.getMetaMask' }
-        defaultMessage={ 'Get MetaMask' }
-      />
-    </a>
-    <br />
-    <a
-      target="_blank"
-      href="https://medium.com/originprotocol/origin-demo-dapp-is-now-live-on-testnet-835ae201c58"
-      rel="noopener noreferrer"
-    >
-      <FormattedMessage
-        id={ 'web3-provider.demoInstructions' }
-        defaultMessage={ 'Full Instructions for Demo' }
-      />
-    </a>
-=======
     {(!props.onMobile || (props.onMobile === "Android")) &&
       <div>Please install the MetaMask extension<br />to access this site.<br />
         <a target="_blank" href="https://metamask.io/">Get MetaMask</a><br />
@@ -213,7 +168,6 @@
         <a target="_blank" href="https://itunes.apple.com/ae/app/trust-ethereum-wallet/id1288339409">Trust Wallet</a>
       </div>
     }
->>>>>>> e7d8a411
   </Modal>
 )
 
