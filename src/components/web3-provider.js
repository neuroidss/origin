--- conflicted
+++ resolved
@@ -56,36 +56,21 @@
     <div className="image-container">
       <img src="images/flat_cross_icon.svg" role="presentation" />
     </div>
-<<<<<<< HEAD
-      {(!props.onMobile || (props.onMobile === "Android")) &&
-        <div>Please install the MetaMask extension<br />to access this site.<br />
-          <a target="_blank" href="https://metamask.io/">Get MetaMask</a><br />
-          <a target="_blank" href="https://medium.com/originprotocol/origin-demo-dapp-is-now-live-on-testnet-835ae201c58">
-            Full Instructions for Demo
-          </a>
-        </div>
-      }
-      {(props.onMobile && (props.onMobile !== "Android")) &&
-        <div>Please access this site through <br />a wallet-enabled browser:<br />
-          <a target="_blank" href="https://itunes.apple.com/us/app/toshi-ethereum/id1278383455">Toshi</a>&nbsp;&nbsp;|&nbsp;
-          <a target="_blank" href="https://itunes.apple.com/us/app/cipher-browser-ethereum/id1294572970">Cipher</a>&nbsp;&nbsp;|&nbsp;
-          <a target="_blank" href="https://itunes.apple.com/ae/app/trust-ethereum-wallet/id1288339409">Trust Wallet</a>
-        </div>
-      }
-=======
-    Please use a web3-enabled browser or install the MetaMask extension.<br />
-    <a target="_blank" href="https://metamask.io/" rel="noopener noreferrer">
-      Get MetaMask
-    </a>
-    <br />
-    <a
-      target="_blank"
-      href="https://medium.com/originprotocol/origin-demo-dapp-is-now-live-on-testnet-835ae201c58"
-      rel="noopener noreferrer"
-    >
-      Full Instructions for Demo
-    </a>
->>>>>>> 60b1c3aa
+    {(!props.onMobile || (props.onMobile === "Android")) &&
+      <div>Please install the MetaMask extension<br />to access this site.<br />
+        <a target="_blank" href="https://metamask.io/">Get MetaMask</a><br />
+        <a target="_blank" href="https://medium.com/originprotocol/origin-demo-dapp-is-now-live-on-testnet-835ae201c58">
+          Full Instructions for Demo
+        </a>
+      </div>
+    }
+    {(props.onMobile && (props.onMobile !== "Android")) &&
+      <div>Please access this site through <br />a wallet-enabled browser:<br />
+        <a target="_blank" href="https://itunes.apple.com/us/app/toshi-ethereum/id1278383455">Toshi</a>&nbsp;&nbsp;|&nbsp;
+        <a target="_blank" href="https://itunes.apple.com/us/app/cipher-browser-ethereum/id1294572970">Cipher</a>&nbsp;&nbsp;|&nbsp;
+        <a target="_blank" href="https://itunes.apple.com/ae/app/trust-ethereum-wallet/id1288339409">Trust Wallet</a>
+      </div>
+    }
   </Modal>
 )
 
@@ -103,11 +88,8 @@
       networkConnected: null,
       networkId: null,
       networkError: null,
-<<<<<<< HEAD
       onMobile: false,
-=======
       provider: null,
->>>>>>> 60b1c3aa
     }
   }
 
@@ -256,32 +238,21 @@
     const currentNetworkName = networkNames[networkId]
       ? networkNames[networkId]
       : networkId
-    const inProductionEnv = true //
-      //window.location.hostname === 'demo.originprotocol.com'
+    const inProductionEnv = window.location.hostname === 'demo.originprotocol.com'
 
     if (!provider) {
-      return <Web3Unavailable />
+      return <Web3Unavailable onMobile={this.state.onMobile} />
     }
 
     if (networkConnected === false) {
       return <UnconnectedNetwork />
     }
 
-<<<<<<< HEAD
-    if (!web3) {
-      return <Web3Unavailable onMobile={ this.state.onMobile } />
-    }
-
-    if (networkId && inProductionEnv && (supportedNetworkIds.indexOf(networkId) < 0)) {
+    if (networkId &&
+      inProductionEnv &&
+      (supportedNetworkIds.indexOf(networkId) < 0)
+    ) {
       return <UnsupportedNetwork currentNetworkName={currentNetworkName} onMobile={ this.state.onMobile } />
-=======
-    if (
-      networkId &&
-      inProductionEnv &&
-      supportedNetworkIds.indexOf(networkId) < 0
-    ) {
-      return <UnsupportedNetwork currentNetworkName={currentNetworkName} />
->>>>>>> 60b1c3aa
     }
 
     if (!accountsLoaded) {
@@ -289,7 +260,7 @@
     }
 
     if (!accounts.length) {
-      return <AccountUnavailable onMobile={ this.state.onMobile } />
+      return <AccountUnavailable onMobile={this.state.onMobile} />
     }
 
     return this.props.children
