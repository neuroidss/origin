import React, { Component } from 'react'
import { Link } from 'react-router-dom'
import { FormattedMessage } from 'react-intl'

import ListingCardPrices from 'components/listing-card-prices'

import { translateListingCategory } from 'utils/translationUtils'

import origin from '../services/origin'

class ListingCard extends Component {

  constructor(props) {
    super(props)
    this.state = {
      loading: true,
      shouldRender: true
    }
  }

  async componentDidMount() {
    try {
      const rawListing = await origin.marketplace.getListing(this.props.listingId)
      const listing = rawListing.ipfsData.data
      const translatedListing = translateListingCategory(listing)
      if (!this.props.hideList.includes(this.props.listingId)) {
        const obj = Object.assign({}, translatedListing, { loading: false })

        this.setState(obj)
      } else {
        this.setState({ shouldRender: false })
      }
    } catch (error) {
      console.error(`Error fetching contract or IPFS info for listingId: ${this.props.listingId}`)
    }
  }

  render() {
<<<<<<< HEAD
    const { address, category, loading, name, pictures, price, unitsAvailable, shouldRender } = this.state
    const photo = pictures && pictures.length && pictures[0]
=======
    const { category, loading, name, pictures, price, unitsAvailable, shouldRender } = this.state
    const photo = pictures && pictures.length && (new URL(pictures[0])).protocol === "data:" && pictures[0]
>>>>>>> 95931b92

    if (!shouldRender) return false

    return (
      <div className={`col-12 col-md-6 col-lg-4 listing-card${loading ? ' loading' : ''}`}>
        <Link to={`/listing/${this.props.listingId}`}>
          {!!photo &&
            <div className="photo" style={{ backgroundImage: `url("${photo}")` }}></div>
          }
          {!photo &&
            <div className="image-container d-flex justify-content-center">
              <img src="images/default-image.svg" alt="camera icon" />
            </div>
          }
          <div className="category placehold d-flex justify-content-between">
            <div>{category}</div>
            {!loading &&
              <div>
                {this.props.listingId < 5 &&
                  <span className="featured badge">
                    <FormattedMessage
                      id={ 'listing-card.featured' }
                      defaultMessage={ 'Featured' }
                    />
                  </span>
                }
              </div>
            }
          </div>
          <h2 className="title placehold text-truncate">{name}</h2>
          {price > 0 && <ListingCardPrices price={price} unitsAvailable={unitsAvailable} />}
        </Link>
      </div>
    )
  }
}

export default ListingCard<|MERGE_RESOLUTION|>--- conflicted
+++ resolved
@@ -36,13 +36,8 @@
   }
 
   render() {
-<<<<<<< HEAD
-    const { address, category, loading, name, pictures, price, unitsAvailable, shouldRender } = this.state
+    const { category, loading, name, pictures, price, unitsAvailable, shouldRender } = this.state
     const photo = pictures && pictures.length && pictures[0]
-=======
-    const { category, loading, name, pictures, price, unitsAvailable, shouldRender } = this.state
-    const photo = pictures && pictures.length && (new URL(pictures[0])).protocol === "data:" && pictures[0]
->>>>>>> 95931b92
 
     if (!shouldRender) return false
 
