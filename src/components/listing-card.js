import React, { Component } from 'react'
import { Link } from 'react-router-dom'
import { FormattedMessage } from 'react-intl'

import ListingCardPrices from 'components/listing-card-prices'

import { translateListingCategory } from 'utils/translationUtils'

import origin from '../services/origin'

class ListingCard extends Component {

  constructor(props) {
    super(props)
    this.state = {
      loading: true
    }
  }

  async componentDidMount() {
    try {
      const listing = await origin.listings.getByIndex(this.props.listingId)
<<<<<<< HEAD
      const obj = Object.assign({}, listing, { loading: false })
      this.setState(obj)
=======
      const translatedListing = translateListingCategory(listing)
      if (!this.props.hideList.includes(translatedListing.address)) {
        const obj = Object.assign({}, translatedListing, { loading: false })

        this.setState(obj)
      } else {
        this.setState({ shouldRender: false })
      }
>>>>>>> fc81b6a4
    } catch (error) {
      console.error(`Error fetching contract or IPFS info for listingId: ${this.props.listingId}`)
    }
  }

  render() {
    const { address, category, loading, name, pictures, price, unitsAvailable } = this.state
    const photo = pictures && pictures.length && (new URL(pictures[0])).protocol === "data:" && pictures[0]

    return (
      <div className={`col-12 col-md-6 col-lg-4 listing-card${loading ? ' loading' : ''}`}>
        <Link to={`/listing/${address}`}>
          {!!photo &&
            <div className="photo" style={{ backgroundImage: `url("${photo}")` }}></div>
          }
          {!photo &&
            <div className="image-container d-flex justify-content-center">
              <img src="images/default-image.svg" alt="camera icon" />
            </div>
          }

          <div className="category placehold d-flex justify-content-between">
            <div>{category}</div>
            {!loading &&
              <div>
                {this.props.listingId < 5 &&
                  <span className="featured badge">
                    <FormattedMessage
                      id={ 'listing-card.featured' }
                      defaultMessage={ 'Featured' }
                    />
                  </span>
                }
              </div>
            }
          </div>
          <h2 className="title placehold text-truncate">{name}</h2>

          {price > 0 && <ListingCardPrices price={price} unitsAvailable={unitsAvailable} />}
        </Link>
      </div>
    )
  }
}

export default ListingCard<|MERGE_RESOLUTION|>--- conflicted
+++ resolved
@@ -13,17 +13,14 @@
   constructor(props) {
     super(props)
     this.state = {
-      loading: true
+      loading: true,
+      shouldRender: true
     }
   }
 
   async componentDidMount() {
     try {
       const listing = await origin.listings.getByIndex(this.props.listingId)
-<<<<<<< HEAD
-      const obj = Object.assign({}, listing, { loading: false })
-      this.setState(obj)
-=======
       const translatedListing = translateListingCategory(listing)
       if (!this.props.hideList.includes(translatedListing.address)) {
         const obj = Object.assign({}, translatedListing, { loading: false })
@@ -32,15 +29,16 @@
       } else {
         this.setState({ shouldRender: false })
       }
->>>>>>> fc81b6a4
     } catch (error) {
       console.error(`Error fetching contract or IPFS info for listingId: ${this.props.listingId}`)
     }
   }
 
   render() {
-    const { address, category, loading, name, pictures, price, unitsAvailable } = this.state
+    const { address, category, loading, name, pictures, price, unitsAvailable, shouldRender } = this.state
     const photo = pictures && pictures.length && (new URL(pictures[0])).protocol === "data:" && pictures[0]
+
+    if (!shouldRender) return false
 
     return (
       <div className={`col-12 col-md-6 col-lg-4 listing-card${loading ? ' loading' : ''}`}>
@@ -53,7 +51,6 @@
               <img src="images/default-image.svg" alt="camera icon" />
             </div>
           }
-
           <div className="category placehold d-flex justify-content-between">
             <div>{category}</div>
             {!loading &&
@@ -70,7 +67,6 @@
             }
           </div>
           <h2 className="title placehold text-truncate">{name}</h2>
-
           {price > 0 && <ListingCardPrices price={price} unitsAvailable={unitsAvailable} />}
         </Link>
       </div>
