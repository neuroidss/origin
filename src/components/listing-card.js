import React, { Component } from 'react'
import { Link } from 'react-router-dom'

// temporary - we should be getting an origin instance from our app,
// not using a global singleton
import origin from '../services/origin'

import ListingCardPrices from './listing-card-prices.js';

class ListingCard extends Component {

  constructor(props) {
    super(props)
    this.state = {
      loading: true
    }
  }

  async componentDidMount() {
    try {
      const listing = await origin.listings.getByIndex(this.props.listingId)
      const obj = Object.assign({}, listing, { loading: false })
      this.setState(obj)
    } catch (error) {
      console.error(`Error fetching contract or IPFS info for listingId: ${this.props.listingId}`)
    }
  }

  render() {
    const { address, category, loading, name, pictures, price, unitsAvailable } = this.state
    const photo = pictures && pictures.length && (new URL(pictures[0])).protocol === "data:" && pictures[0]

    return (
      <div className={`col-12 col-md-6 col-lg-4 listing-card${loading ? ' loading' : ''}`}>
        <Link to={`/listing/${address}`}>
          {!!photo &&
            <div className="photo" style={{ backgroundImage: `url("${photo}")` }}></div>
          }
          {!photo &&
            <div className="image-container d-flex justify-content-center">
              <img src="images/default-image.svg" alt="camera icon" />
            </div>
          }
<<<<<<< HEAD
          <div className="category placehold d-flex justify-content-between">
            <div>{category}</div>
            {!loading && <div>{this.props.listingId < 5 && <span className="featured badge">Featured</span>}</div>}
          </div>
          <h2 className="title placehold text-truncate">{name}</h2>
=======
          <div className="category placehold">{category}</div>
          <h2 className="title placehold text-truncate" data-listing-index={this.props.listingId}>{name}</h2>
>>>>>>> 43794201
          {price > 0 && <ListingCardPrices price={price} unitsAvailable={unitsAvailable} />}
        </Link>
      </div>
    )
  }
}

export default ListingCard<|MERGE_RESOLUTION|>--- conflicted
+++ resolved
@@ -41,16 +41,13 @@
               <img src="images/default-image.svg" alt="camera icon" />
             </div>
           }
-<<<<<<< HEAD
+
           <div className="category placehold d-flex justify-content-between">
             <div>{category}</div>
             {!loading && <div>{this.props.listingId < 5 && <span className="featured badge">Featured</span>}</div>}
           </div>
           <h2 className="title placehold text-truncate">{name}</h2>
-=======
-          <div className="category placehold">{category}</div>
-          <h2 className="title placehold text-truncate" data-listing-index={this.props.listingId}>{name}</h2>
->>>>>>> 43794201
+
           {price > 0 && <ListingCardPrices price={price} unitsAvailable={unitsAvailable} />}
         </Link>
       </div>
