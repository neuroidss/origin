import React, { Component } from 'react'
import contractService from '../services/contract-service'
import ipfsService from '../services/ipfs-service'
import { Link } from 'react-router-dom'

class ListingCard extends Component {

  constructor(props) {
    super(props)
    this.state = {
      category: "Loading...",
      name: "Loading...",
      price: "Loading...",
      ipfsHash: null,
      lister: null,
      unitsAvailable: null
    }
  }

  componentWillMount() {
    contractService.getListing(this.props.listingId)
    .then((listingContractObject) => {
      this.setState(listingContractObject)
        ipfsService.getListing(this.state.ipfsHash)
        .then((listingJson) => {
          this.setState(JSON.parse(listingJson).data)
        })
        .catch((error) => {
          console.error(`Error fetching IPFS info for listingId: ${this.props.listingId}`)
        })
    })
    .catch((error) => {
      console.error(`Error fetching conract info for listingId: ${this.props.listingId}`)
    })
  }

  render() {

    return (
<<<<<<< HEAD
      <div className="col-12 col-md-6 col-lg-4 listing-card">
        <Link to={`/listing/${this.props.listingId}`}>
          <img
            src={
              (this.state.pictures && this.state.pictures.length>0) ?
              this.state.pictures[0] :
              '/images/missing-image-placeholder.png'
            } 
            className="img-fluid"
          />
        </Link>
        <div className="category">{this.state.category}</div>
        <div className="title">{this.state.name}</div>
        <div className="price">{Number(this.state.price).toFixed(3)} ETH</div>
      </div>
      
=======
      <Link to={`/listing/${this.props.listingId}`}>
        <div className="listing-card">
          <div className="photo">
            <img
              role='presentation'
              src={
                (this.state.pictures && this.state.pictures.length>0) ?
                this.state.pictures[0] :
                '/images/missing-image-placeholder.png'
              }
            />
          </div>
          <div className="category">{this.state.category}</div>
          <div className="title">{this.state.name}</div>
          <div className="price">
            {Number(this.state.price).toFixed(3)} ETH
            {this.state.unitsAvailable===0 &&
              <span className="sold-banner">SOLD</span>
            }
          </div>
        </div>
      </Link>
>>>>>>> ad6b5e20
    )
  }
}

export default ListingCard<|MERGE_RESOLUTION|>--- conflicted
+++ resolved
@@ -37,7 +37,6 @@
   render() {
 
     return (
-<<<<<<< HEAD
       <div className="col-12 col-md-6 col-lg-4 listing-card">
         <Link to={`/listing/${this.props.listingId}`}>
           <img
@@ -51,33 +50,13 @@
         </Link>
         <div className="category">{this.state.category}</div>
         <div className="title">{this.state.name}</div>
-        <div className="price">{Number(this.state.price).toFixed(3)} ETH</div>
-      </div>
-      
-=======
-      <Link to={`/listing/${this.props.listingId}`}>
-        <div className="listing-card">
-          <div className="photo">
-            <img
-              role='presentation'
-              src={
-                (this.state.pictures && this.state.pictures.length>0) ?
-                this.state.pictures[0] :
-                '/images/missing-image-placeholder.png'
-              }
-            />
-          </div>
-          <div className="category">{this.state.category}</div>
-          <div className="title">{this.state.name}</div>
-          <div className="price">
+        <div className="price">
             {Number(this.state.price).toFixed(3)} ETH
             {this.state.unitsAvailable===0 &&
               <span className="sold-banner">SOLD</span>
             }
-          </div>
         </div>
-      </Link>
->>>>>>> ad6b5e20
+      </div>
     )
   }
 }
