import React, { Component } from 'react'
import originService from '../services/origin-service'
import contractService from '../services/contract-service'

import ListingDetail from './listing-detail'
import Form from 'react-jsonschema-form'

class ListingCreate extends Component {

  constructor(props) {
    super(props)

    // Enum of our states
    this.STEP = {
      PICK_SCHEMA: 1,
      DETAILS: 2,
      PREVIEW: 3,
      PROCESSING: 4,
      SUCCESS: 5
    }

    this.schemaList = [
      {type: 'for-sale', name: 'For Sale', 'img': 'for-sale.jpg'},
      {type: 'housing', name: 'Housing', 'img': 'housing.jpg'},
      {type: 'transportation', name: 'Transportation', 'img': 'transportation.jpg'},
      {type: 'tickets', name: 'Tickets', 'img': 'tickets.jpg'},
      {type: 'services', name: 'Services', 'img': 'services.jpg'},
      {type: 'announcements', name: 'Announcements', 'img': 'announcements.jpg'},
    ]

    this.state = {
      step: this.STEP.PICK_SCHEMA,
      selectedSchemaType: this.schemaList[0],
      selectedSchema: null,
      schemaFetched: false,
      formListing: {formData:null}
    }

    this.handleSchemaSelection = this.handleSchemaSelection.bind(this)
    this.onDetailsEntered = this.onDetailsEntered.bind(this)
  }

  handleSchemaSelection() {
    fetch(`/schemas/${this.state.selectedSchemaType}.json`)
    .then((response) => response.json())
    .then((schemaJson) => {
      this.setState({
        selectedSchema: schemaJson,
        schemaFetched: true,
        step: this.STEP.DETAILS
      })
    })
  }

  onDetailsEntered(formListing) {
    this.setState({
      formListing: formListing,
      step: this.STEP.PREVIEW
    })
  }

  onSubmitListing(formListing, selectedSchemaType) {
    this.setState({
      step: this.STEP.PROCESSING
    })
    originService.submitListing(formListing, selectedSchemaType)
    .then((tx) => {
      // Submitted to blockchain, now wait for confirmation
      contractService.waitTransactionFinished(tx)
      .then((blockNumber) => {
        this.setState({
          step: this.STEP.SUCCESS
        })
        // TODO: Where do we take them after successful creation?
      })
      .catch((error) => {
        console.error(error)
        alert(error)
        // TODO: Reset form? Do something.
      })
    })
    .catch((error) => {
      console.error(error)
      alert(error)
      // TODO: Reset form? Do something.
    });
  }

  render() {
    window.scrollTo(0, 0)
    return (
      <div className="container listing-form">
        { this.state.step === this.STEP.PICK_SCHEMA &&
          <div className="pick-schema">
            <div className="row schema-options">
              <div className="col-md-5">
                <h1>Let's get started creating your listing</h1>
              </div>
            </div>
            <div className="row flex-sm-row-reverse">

             <div className="col-md-5 offset-md-2">
                <div className="info-box">
                  <h2>Choose a schema for your product or service</h2>
<<<<<<< HEAD
                  <p>Your product or service will use a schema to describe its attributes like name, description, and price. Origin already has multiple schemas that map to well-known categories of listings like housing, auto, and services.</p>
                  <div><img className="d-none d-md-block" src="/images/features-graphic.png" role="presentation" /></div>
=======
                  <p>Your product or service will use a schema to describe its attributes like name, description, and price. Here are a few simplified schemas that map to well-known categories of listings like housing, auto, and services.</p>
                  <div className="info-box-image"><img className="d-none d-md-block" src="/images/features-graphic.png" /></div>
>>>>>>> 051cd556
                </div>
              </div>

              <div className="col-md-5">
                <label>STEP {Number(this.state.step)}</label>
                <h2>What Type of listing do you want to create?</h2>
                  {this.schemaList.map(schema => (
                    <div className="schema-selection radio" key={schema.type} >
                      <label>
                        <input
                          type="radio"
                          value={schema.type}
                          checked={this.state.selectedSchemaType === schema.type}
                          onChange={() => this.setState({selectedSchemaType:schema.type})}
                        /> {schema.name}
                      </label>
                    </div>
                  ))}
                  <button className="float-right btn btn-primary" onClick={() => this.handleSchemaSelection()}>
                    Next
                  </button>
              </div>
            </div>
          </div>
        }
        { this.state.step === this.STEP.DETAILS &&
<<<<<<< HEAD
          <div className="row flex-sm-row-reverse">

           <div className="col-md-5 offset-md-2">
              <div className="info-box">
                <p>Be sure to give your listing an appropriate title and description that will inform others as to what you’re offering.</p>
                <p>Photos are the primary way others will be drawn to your listing.  Make sure you upload photos that clearly show what you’re offering. Also, uploading multiple photos is a great way to show your product from multiple angles.</p>
              </div>
            </div>

            <div className="col-md-5">
              <label>STEP {Number(this.state.step)}</label>
              <h2>Create your listing</h2>
              <Form
                schema={this.state.selectedSchema}
                onSubmit={this.onDetailsEntered}
                formData={this.state.formListing}
                onError={(errors) => console.log(`react-jsonschema-form errors: ${errors.length}`)}
              >
                <div>
                  <button className="hollow" onClick={() => this.setState({step: this.STEP.PICK_SCHEMA})}>
                    Back
                  </button>
                  <button type="submit">Continue</button>
                </div>
              </Form>
            </div>
            <div className="col-md-6">
=======
          <div className="schema-details">
            <div className="row flex-sm-row-reverse">
               <div className="col-md-5 offset-md-2">
                  <div className="info-box">
                    <p><h2>How it works</h2>Origin uses a Mozilla project called <a href="http://json-schema.org/">JSONSchema</a> to validate your listing according to standard rules. This standardization is key to allowing unaffiliated entities to read and write to the same data layer.<br/><br/>Be sure to give your listing an appropriate title and description that will inform others as to what you’re offering.<br/><br/><a href={`/schemas/${this.state.selectedSchemaType}.json`}>View the <code>{this.state.selectedSchema.name}</code> schema</a></p>
                    <div className="info-box-image"><img className="d-none d-md-block" src="/images/features-graphic.png" /></div>
                  </div>
                </div>


              <div className="col-md-5">
                <label>STEP {Number(this.state.step)}</label>
                <h2>Create your listing</h2>
                {this.state.selectedSchemaType.name}
                <ListingSchemaForm
                  schema={this.state.selectedSchema}
                  selectedSchemaType={this.state.selectedSchemaType}
                  onDetailsEntered={this.onDetailsEntered}
                  formData={this.state.formListing ? this.state.formListing.formData : null}
                />
                <button className="hollow float-left" onClick={() => this.setState({step: this.STEP.PICK_SCHEMA})}>
                  Back
                </button>
              </div>
              <div className="col-md-6">
              </div>
>>>>>>> 051cd556
            </div>
          </div>
        }
        { this.state.step === this.STEP.PREVIEW &&
<<<<<<< HEAD
          <div className="row flex-sm-row-reverse">

           <div className="col-md-5">
              <div className="info-box">
                <p>Please review your listing before submitting. Your listing will appear to others just as it looks on the window to the left.</p>
              </div>
            </div>

            <div className="col-md-7">
              <label className="create-step">STEP {Number(this.state.step)}</label>
              <h2>Preview your listing</h2>
              <div className="preview">
                <ListingDetail listingJson={this.state.formListing.formData} />
=======
  
          <div className="listing-preview">
            <div className="row">
              <div className="col-md-7">
                <label className="create-step">STEP {Number(this.state.step)}</label>
                <h2>Preview your listing</h2>
>>>>>>> 051cd556
              </div>
            </div>
            <div className="row flex-sm-row-reverse">
              <div className="col-md-5">
                <div className="info-box">
                  <p><h2>What happens next?</h2>When you hit submit, a JSON object representing your listing will be published to <a href="https://ipfs.io">IPFS</a> and the content hash will be published to a listing smart contract running on the Ethereum network.<br/><br/>Please review your listing before submitting. Your listing will appear to others just as it looks on the window to the left.</p>
                </div>
              </div>

              <div className="col-md-7">
                <div className="preview">
                  <ListingDetail listingJson={this.state.formListing.formData} />
                </div>
                <div>
                  <button className="hollow float-left" onClick={() => this.setState({step: this.STEP.DETAILS})}>
                    Back
                  </button>
                  <button className="float-right"
                    onClick={() => this.onSubmitListing(this.state.formListing, this.state.selectedSchemaType)}>
                    Done
                  </button>
                </div>
              </div>
            </div>
          </div>
        }
        { this.state.step === this.STEP.PROCESSING &&
          <div className="row">
            <div className="col-md-5 listing-wait-confirmation">
              <h1>Processing...</h1>
              <div><img src="images/ajax-loader.gif" role="presentation"/></div>
            </div>
            <div className="col-md-6">
            </div>
          </div>
        }
        { this.state.step === this.STEP.SUCCESS &&
          <div className="row">
            <div className="col-md-5">
              <label>&nbsp;</label>
              <h2>Success</h2>
            </div>
            <div className="col-md-6">
            </div>
          </div>
        }
      </div>
    );
  }
}

export default ListingCreate<|MERGE_RESOLUTION|>--- conflicted
+++ resolved
@@ -33,7 +33,7 @@
       selectedSchemaType: this.schemaList[0],
       selectedSchema: null,
       schemaFetched: false,
-      formListing: {formData:null}
+      formListing: {formData: null}
     }
 
     this.handleSchemaSelection = this.handleSchemaSelection.bind(this)
@@ -102,13 +102,8 @@
              <div className="col-md-5 offset-md-2">
                 <div className="info-box">
                   <h2>Choose a schema for your product or service</h2>
-<<<<<<< HEAD
                   <p>Your product or service will use a schema to describe its attributes like name, description, and price. Origin already has multiple schemas that map to well-known categories of listings like housing, auto, and services.</p>
-                  <div><img className="d-none d-md-block" src="/images/features-graphic.png" role="presentation" /></div>
-=======
-                  <p>Your product or service will use a schema to describe its attributes like name, description, and price. Here are a few simplified schemas that map to well-known categories of listings like housing, auto, and services.</p>
-                  <div className="info-box-image"><img className="d-none d-md-block" src="/images/features-graphic.png" /></div>
->>>>>>> 051cd556
+                  <div className="info-box-image"><img className="d-none d-md-block" src="/images/features-graphic.png" role="presentation" /></div>
                 </div>
               </div>
 
@@ -135,35 +130,6 @@
           </div>
         }
         { this.state.step === this.STEP.DETAILS &&
-<<<<<<< HEAD
-          <div className="row flex-sm-row-reverse">
-
-           <div className="col-md-5 offset-md-2">
-              <div className="info-box">
-                <p>Be sure to give your listing an appropriate title and description that will inform others as to what you’re offering.</p>
-                <p>Photos are the primary way others will be drawn to your listing.  Make sure you upload photos that clearly show what you’re offering. Also, uploading multiple photos is a great way to show your product from multiple angles.</p>
-              </div>
-            </div>
-
-            <div className="col-md-5">
-              <label>STEP {Number(this.state.step)}</label>
-              <h2>Create your listing</h2>
-              <Form
-                schema={this.state.selectedSchema}
-                onSubmit={this.onDetailsEntered}
-                formData={this.state.formListing}
-                onError={(errors) => console.log(`react-jsonschema-form errors: ${errors.length}`)}
-              >
-                <div>
-                  <button className="hollow" onClick={() => this.setState({step: this.STEP.PICK_SCHEMA})}>
-                    Back
-                  </button>
-                  <button type="submit">Continue</button>
-                </div>
-              </Form>
-            </div>
-            <div className="col-md-6">
-=======
           <div className="schema-details">
             <div className="row flex-sm-row-reverse">
                <div className="col-md-5 offset-md-2">
@@ -172,51 +138,35 @@
                     <div className="info-box-image"><img className="d-none d-md-block" src="/images/features-graphic.png" /></div>
                   </div>
                 </div>
-
-
               <div className="col-md-5">
                 <label>STEP {Number(this.state.step)}</label>
                 <h2>Create your listing</h2>
-                {this.state.selectedSchemaType.name}
-                <ListingSchemaForm
+                <Form
                   schema={this.state.selectedSchema}
-                  selectedSchemaType={this.state.selectedSchemaType}
-                  onDetailsEntered={this.onDetailsEntered}
-                  formData={this.state.formListing ? this.state.formListing.formData : null}
-                />
-                <button className="hollow float-left" onClick={() => this.setState({step: this.STEP.PICK_SCHEMA})}>
-                  Back
-                </button>
+                  onSubmit={this.onDetailsEntered}
+                  formData={this.state.formListing.formData}
+                  onError={(errors) => console.log(`react-jsonschema-form errors: ${errors.length}`)}
+                >
+                  <div>
+                    <button className="hollow" onClick={() => this.setState({step: this.STEP.PICK_SCHEMA})}>
+                      Back
+                    </button>
+                    <button type="submit">Continue</button>
+                  </div>
+                </Form>
+
               </div>
               <div className="col-md-6">
               </div>
->>>>>>> 051cd556
             </div>
           </div>
         }
         { this.state.step === this.STEP.PREVIEW &&
-<<<<<<< HEAD
-          <div className="row flex-sm-row-reverse">
-
-           <div className="col-md-5">
-              <div className="info-box">
-                <p>Please review your listing before submitting. Your listing will appear to others just as it looks on the window to the left.</p>
-              </div>
-            </div>
-
-            <div className="col-md-7">
-              <label className="create-step">STEP {Number(this.state.step)}</label>
-              <h2>Preview your listing</h2>
-              <div className="preview">
-                <ListingDetail listingJson={this.state.formListing.formData} />
-=======
-  
           <div className="listing-preview">
             <div className="row">
               <div className="col-md-7">
                 <label className="create-step">STEP {Number(this.state.step)}</label>
                 <h2>Preview your listing</h2>
->>>>>>> 051cd556
               </div>
             </div>
             <div className="row flex-sm-row-reverse">
@@ -225,7 +175,6 @@
                   <p><h2>What happens next?</h2>When you hit submit, a JSON object representing your listing will be published to <a href="https://ipfs.io">IPFS</a> and the content hash will be published to a listing smart contract running on the Ethereum network.<br/><br/>Please review your listing before submitting. Your listing will appear to others just as it looks on the window to the left.</p>
                 </div>
               </div>
-
               <div className="col-md-7">
                 <div className="preview">
                   <ListingDetail listingJson={this.state.formListing.formData} />
