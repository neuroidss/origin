--- conflicted
+++ resolved
@@ -38,18 +38,13 @@
               </Link>
             </div>
             <div>
-<<<<<<< HEAD
               <div>
                 <FormattedMessage
                   id={ 'transaction-progress.ethAddress' }
                   defaultMessage={ 'ETH Address:' }
                 />
               </div>
-              <div className="address"><strong>{userAddress}</strong></div>
-=======
-              <div>ETH Address:</div>
               <div className="address">{userAddress && <EtherscanLink hash={userAddress} />}</div>
->>>>>>> e7d8a411
             </div>
           </div>
           <hr className="dark sm" />
