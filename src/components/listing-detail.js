--- conflicted
+++ resolved
@@ -205,29 +205,18 @@
             <div className="image-container">
               <img src="images/circular-check-button.svg" role="presentation"/>
             </div>
-<<<<<<< HEAD
             <FormattedMessage
               id={ 'listing-detail.purchaseSuccessful' }
               defaultMessage={ 'Purchase was successful.' }
             />
-            <br />
-            <a href="#" onClick={e => {
-              e.preventDefault()
-              window.location.reload()
-            }}>
-              <FormattedMessage
-                id={ 'listing-detail.reloadPageMessage' }
-                defaultMessage={ 'Reload page' }
-              />
-            </a>
-=======
-            Purchase was successful.
             <div className="button-container">
               <Link to="/my-purchases" className="btn btn-clear">
-                Go To Purchases
+                <FormattedMessage
+                  id={ 'listing-detail.goToPurchases' }
+                  defaultMessage={ 'Go To Purchases' }
+                />
               </Link>
             </div>
->>>>>>> e7d8a411
           </Modal>
         }
         {this.state.step === this.STEP.ERROR && (
@@ -235,7 +224,6 @@
             <div className="image-container">
               <img src="images/flat_cross_icon.svg" role="presentation" />
             </div>
-<<<<<<< HEAD
             <FormattedMessage
               id={ 'listing-detail.errorPurchasingListing' }
               defaultMessage={ 'There was a problem purchasing this listing.' }
@@ -245,21 +233,6 @@
               id={ 'listing-detail.seeConsoleForDetails' }
               defaultMessage={ 'See the console for more details.' }
             />
-            <br />
-            <a
-              href="#"
-              onClick={e => {
-                e.preventDefault()
-                this.resetToStepOne()
-              }}
-            >
-              <FormattedMessage
-                id={ 'listing-detail.OK' }
-                defaultMessage={ 'OK' }
-              />
-            </a>
-=======
-            There was a problem purchasing this listing.<br />See the console for more details.
             <div className="button-container">
               <a
                 className="btn btn-clear"
@@ -268,10 +241,12 @@
                   this.resetToStepOne()
                 }}
               >
-                OK
+              <FormattedMessage
+                id={ 'listing-detail.OK' }
+                defaultMessage={ 'OK' }
+              />
               </a>
             </div>
->>>>>>> e7d8a411
           </Modal>
         )}
         {(this.state.loading || (this.state.pictures && !!this.state.pictures.length)) &&
@@ -292,8 +267,8 @@
               <div className="category placehold">{this.state.category}</div>
               <h1 className="title text-truncate placehold">{this.state.name}</h1>
               <p className="description placehold">{this.state.description}</p>
-<<<<<<< HEAD
-              {!!this.state.unitsAvailable && this.state.unitsAvailable < 5 &&
+              {/* Via Stan 5/25/2018: Hide until contracts allow for unitsAvailable > 1 */}
+              {/*!!unitsAvailable && unitsAvailable < 5 &&
                 <div className="units-available text-danger">
                   <FormattedMessage
                     id={ 'listing-detail.unitsAvailable' }
@@ -301,13 +276,7 @@
                     values={{ unitsAvailable: <FormattedNumber value={ this.state.unitsAvailable } /> }}
                   />
                 </div>
-              }
-=======
-              {/* Via Stan 5/25/2018: Hide until contracts allow for unitsAvailable > 1 */}
-              {/*!!unitsAvailable && unitsAvailable < 5 &&
-                <div className="units-available text-danger">Just {unitsAvailable.toLocaleString()} left!</div>
               */}
->>>>>>> e7d8a411
               {this.state.ipfsHash &&
                 <div className="ipfs link-container">
                   <a href={origin.ipfsService.gatewayUrlForHash(this.state.ipfsHash)} target="_blank">
@@ -328,7 +297,6 @@
                 </div>
               */}
               <div className="debug">
-<<<<<<< HEAD
                 <li>
                   <FormattedMessage
                     id={ 'listing-detail.IPFS' }
@@ -345,16 +313,11 @@
                 </li>
                 <li>
                   <FormattedMessage
-                    id={ 'listing-detail.units' }
-                    defaultMessage={ 'Units: {unitsAvailable}' }
-                    values={{ unitsAvailable: this.state.unitsAvailable }}
+                    id={ 'listing-detail.IPFS' }
+                    defaultMessage={ 'IPFS: {ipfsHash}' }
+                    values={{ ipfsHash: this.state.ipfsHash }}
                   />
                 </li>
-=======
-                <li>IPFS: {this.state.ipfsHash}</li>
-                <li>Seller: {this.state.sellerAddress}</li>
-                <li>Units: {unitsAvailable}</li>
->>>>>>> e7d8a411
               </div>
               {/* Hidden for current deployment */}
               {/*!this.state.loading && this.state.purchases.length > 0 &&
@@ -487,8 +450,4 @@
   storeWeb3Intent: (intent) => dispatch(storeWeb3Intent(intent)),
 })
 
-<<<<<<< HEAD
-export default connect(undefined, mapDispatchToProps)(injectIntl(ListingsDetail))
-=======
-export default connect(mapStateToProps, mapDispatchToProps)(ListingsDetail)
->>>>>>> e7d8a411
+export default connect(mapStateToProps, mapDispatchToProps)(injectIntl(ListingsDetail))