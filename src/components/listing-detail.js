--- conflicted
+++ resolved
@@ -109,7 +109,6 @@
     }
   }
 
-<<<<<<< HEAD
   async componentWillMount() {
     if (this.props.listingAddress) {
       // Load from IPFS
@@ -128,8 +127,6 @@
     })
   }
 
-=======
->>>>>>> c4846a29
   async handleBuyClicked() {
     this.props.storeWeb3Intent('buy this listing')
 
