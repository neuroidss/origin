--- conflicted
+++ resolved
@@ -121,15 +121,9 @@
               <div className="category">{this.state.category}</div>
               <div className="title">{this.state.name}</div>
               <div className="description">{this.state.description}</div>
-<<<<<<< HEAD
-              <div className="lister">
-                <label className="lister-label">Creator </label>
-                <h6 className="lister-address">{this.state.lister}</h6>
-              </div>
-              <a href={`http://gateway.originprotocol.com/ipfs/${this.state.ipfsHash}`} target="_blank">
-=======
+              <div className="category">Creator</div>
+              <div className="description">{this.state.lister}</div>
               <a href={ipfsService.gatewayUrlForHash(this.state.ipfsHash)} target="_blank">
->>>>>>> 0c504936
                 View on IPFS <big>&rsaquo;</big>
               </a>
               <div className="debug">
