--- conflicted
+++ resolved
@@ -1,9 +1,7 @@
 import React, { Component } from 'react'
-<<<<<<< HEAD
 import { FormattedMessage } from 'react-intl'
-=======
 import { connect } from 'react-redux'
->>>>>>> e7d8a411
+
 import MySaleCard from './my-sale-card'
 
 import { storeWeb3Intent } from '../actions/App'
