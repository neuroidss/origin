import React, { Component, Fragment } from 'react'
import {
  FormattedDate,
  FormattedMessage,
  defineMessages,
  injectIntl
} from 'react-intl'
import { connect } from 'react-redux'
import { Link } from 'react-router-dom'

import CompactMessages from 'components/compact-messages'
import PurchaseProgress from 'components/purchase-progress'

import { getDataUri } from 'utils/fileUtils'
import { getListing } from 'utils/listing'

import origin from '../services/origin'

class Conversation extends Component {
  constructor(props) {
    super(props)

    this.intlMessages = defineMessages({
      newMessagePlaceholder: {
        id: 'Messages.newMessagePlaceholder',
        defaultMessage: 'Type something...'
      }
    })

    this.handleClick = this.handleClick.bind(this)
    this.handleInput = this.handleInput.bind(this)
    this.handleKeyDown = this.handleKeyDown.bind(this)
    this.handleSubmit = this.handleSubmit.bind(this)
    this.sendMessage = this.sendMessage.bind(this)

    this.conversationDiv = React.createRef()
    this.fileInput = React.createRef()
    this.form = React.createRef()
    this.textarea = React.createRef()

    this.state = {
      counterparty: {},
      files: [],
      listing: {},
      purchase: {}
    }
  }

  componentDidMount() {
    // try to detect the user before rendering
    this.identifyCounterparty()
  }

  componentDidUpdate(prevProps) {
    const { id, messages, users } = this.props

    // on conversation change
    if (id !== prevProps.id) {
      // textarea is an uncontrolled component and might maintain internal state
      (this.textarea.current || {}).value = ''
      // refresh the counterparty
      this.identifyCounterparty()
      // refresh the listing/purchase context
      this.loadListing()
    }

    // on new message
    if (messages.length > prevProps.messages.length) {
      this.loadListing()
      // auto-scroll to most recent message
      this.scrollToBottom()
    }

    // on user found
    if (users.length > prevProps.users.length) {
      this.identifyCounterparty()
    }
  }

  handleClick() {
    this.fileInput.current.click()
  }

  async handleInput(event) {
    const filesObj = event.target.files
    const filesArr = []

    for (const key in filesObj) {
      if (filesObj.hasOwnProperty(key)) {
        filesArr.push(filesObj[key])
      }
    }

    const filesAsDataUriArray = filesArr.map(async fileObj =>
      getDataUri(fileObj)
    )

    Promise.all(filesAsDataUriArray).then(dataUriArray => {
      this.setState({
        files: dataUriArray
      })
    })
  }

  handleKeyDown(e) {
    const { key, shiftKey } = e

    if (!shiftKey && key === 'Enter') {
      this.handleSubmit(e)
    }
  }

  handleSubmit(e) {
    e.preventDefault()

    const el = this.textarea.current

    if (!el) {
      return this.sendMessage(this.state.files[0])
    }

    const newMessage = el.value

    if (!newMessage.length) {
      alert('Please add a message to send')
    } else {
      this.sendMessage(newMessage)
    }
  }

  identifyCounterparty() {
    const { id, users, web3Account } = this.props
    const recipients = origin.messaging.getRecipients(id)
    const address = recipients.find(addr => addr !== web3Account)
    const counterparty = users.find(u => u.address === address) || {}

    this.setState({ counterparty })
    this.loadPurchase()
  }

  async loadListing() {
    const { messages } = this.props
    // Find the most recent listing context or set empty value.
    const { listingId } = [...messages].reverse().find(m => m.listingId) || {}

    // If listingId does not match state, store and check for a purchase.
    if (listingId && listingId !== this.state.listing.id) {
      const listing = listingId ? await getListing(listingId, true) : {}
      this.setState({ listing })
      this.loadPurchase()
      this.scrollToBottom()
    }
  }

  async loadPurchase() {
    const { web3Account } = this.props
    const { counterparty, listing, purchase } = this.state

    // listing may not be found
    if (!listing.id) {
      return this.setState({ purchase: {} })
    }

    const offers = await origin.marketplace.getOffers(listing.id)
    const flattenedOffers = offers.map(o => {
      return { ...o, ...o.ipfs.data }
    })
    const involvingCounterparty = flattenedOffers.filter(
      o => o.buyer === counterparty.address || o.buyer === web3Account
    )
    const mostRecent = involvingCounterparty.sort(
      (a, b) => (a.createdAt > b.createdAt ? -1 : 1)
    )[0]
    // purchase may not be found
    if (!mostRecent) {
      return this.setState({ purchase: {} })
    }
    // compare with existing state
    if (
      // purchase is different
      mostRecent.id !== purchase.id ||
      // stage has changed
      mostRecent.status !== purchase.status
    ) {
      this.setState({ purchase: mostRecent })
      this.scrollToBottom()
    }
  }

  scrollToBottom() {
    const el = this.conversationDiv.current

    if (el) {
      el.scrollTop = el.scrollHeight
    }
  }

  async sendMessage(content) {
    try {
      await origin.messaging.sendConvMessage(
        this.props.id,
        content
      )

      this.form.current.reset()

      if (this.state.files.length) {
        this.setState({ files: [] })
      }
    } catch (err) {
      console.error(err)
    }
  }

  render() {
<<<<<<< HEAD
    const { id, intl, messages, web3Account, withListingSummary } = this.props
    const { counterparty, listing, purchase } = this.state
=======
    const { id, intl, messages, web3Account } = this.props
    const { counterparty, files, listing, purchase } = this.state
>>>>>>> 70b5ada3
    const { name, pictures } = listing
    const { buyer, createdAt, status } = purchase
    const perspective = buyer
      ? buyer === web3Account
        ? 'buyer'
        : 'seller'
      : null
    const soldAt = createdAt
      ? createdAt * 1000 /* convert seconds since epoch to ms */
      : null
    const photo = pictures && pictures.length > 0 && pictures[0]
    const canDeliverMessage = origin.messaging.canConverseWith(
      counterparty.address
    )
    const shouldEnableForm = origin.messaging.getRecipients(id).includes(web3Account) && canDeliverMessage && id

    return (
      <Fragment>
        {withListingSummary && listing.id && (
          <div className="listing-summary d-flex">
            <div className="aspect-ratio">
              <div
                className={`${
                  photo ? '' : 'placeholder '
                }image-container d-flex justify-content-center`}
              >
                <img
                  src={photo || 'images/default-image.svg'}
                  role="presentation"
                />
              </div>
            </div>
            <div className="content-container d-flex flex-column">
              {buyer && (
                <div className="brdcrmb">
                  {perspective === 'buyer' && (
                    <FormattedMessage
                      id={'purchase-summary.purchasedFrom'}
                      defaultMessage={'Purchased from {sellerLink}'}
                      values={{
                        sellerLink: (
                          <Link to={`/users/${counterparty.address}`}>
                            {counterparty.fullName}
                          </Link>
                        )
                      }}
                    />
                  )}
                  {perspective === 'seller' && (
                    <FormattedMessage
                      id={'purchase-summary.soldTo'}
                      defaultMessage={'Sold to {buyerLink}'}
                      values={{
                        buyerLink: (
                          <Link to={`/users/${counterparty.address}`}>
                            {counterparty.fullName}
                          </Link>
                        )
                      }}
                    />
                  )}
                </div>
              )}
              <h1>{name}</h1>
              {buyer && (
                <div className="state">
                  {perspective === 'buyer' && (
                    <FormattedMessage
                      id={'purchase-summary.purchasedFromOn'}
                      defaultMessage={'Purchased from {sellerName} on {date}'}
                      values={{
                        sellerName: counterparty.fullName,
                        date: <FormattedDate value={soldAt} />
                      }}
                    />
                  )}
                  {perspective === 'seller' && (
                    <FormattedMessage
                      id={'purchase-summary.soldToOn'}
                      defaultMessage={'Sold to {buyerName} on {date}'}
                      values={{
                        buyerName: counterparty.fullName,
                        date: <FormattedDate value={soldAt} />
                      }}
                    />
                  )}
                </div>
              )}
              {buyer && (
                <PurchaseProgress
                  purchase={purchase}
                  perspective={perspective}
                  subdued={true}
                  currentStep={parseInt(status)}
                  maxStep={perspective === 'buyer' ? 3 : 4}
                />
              )}
            </div>
          </div>
        )}
        <div ref={this.conversationDiv} className="conversation">
          <CompactMessages messages={messages} />
        </div>
        {!shouldEnableForm && (
          <form className="add-message d-flex">
            <textarea tabIndex="0" disabled />
            <button type="submit" className="btn btn-sm btn-primary" disabled>
              Send
            </button>
          </form>
        )}
        {shouldEnableForm && (
          <form ref={this.form} className="add-message d-flex" onSubmit={this.handleSubmit}>
            {!files.length &&
              <textarea
                ref={this.textarea}
                placeholder={intl.formatMessage(
                  this.intlMessages.newMessagePlaceholder
                )}
                onKeyDown={this.handleKeyDown}
                tabIndex="0"
                autoFocus
              />
            }
            {!!files.length &&
              <div className="files-container">
                {files.map((dataUri, i) =>
                  <img src={dataUri} key={i} className="preview-thumbnail" />
                )}
              </div>
            }
            <img src="images/add-photo-icon.svg" className="add-photo" role="presentation" onClick={this.handleClick} />
            <input type="file" ref={this.fileInput} className="d-none" onChange={this.handleInput} />
            <button type="submit" className="btn btn-sm btn-primary">
              Send
            </button>
          </form>
        )}
      </Fragment>
    )
  }
}

const mapStateToProps = state => {
  return {
    users: state.users,
    web3Account: state.app.web3.account
  }
}

export default connect(mapStateToProps)(injectIntl(Conversation))<|MERGE_RESOLUTION|>--- conflicted
+++ resolved
@@ -213,13 +213,8 @@
   }
 
   render() {
-<<<<<<< HEAD
     const { id, intl, messages, web3Account, withListingSummary } = this.props
-    const { counterparty, listing, purchase } = this.state
-=======
-    const { id, intl, messages, web3Account } = this.props
     const { counterparty, files, listing, purchase } = this.state
->>>>>>> 70b5ada3
     const { name, pictures } = listing
     const { buyer, createdAt, status } = purchase
     const perspective = buyer
