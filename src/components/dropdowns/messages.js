import React, { Component } from 'react'
import { FormattedMessage, defineMessages, injectIntl } from 'react-intl'
import { connect } from 'react-redux'
import { withRouter } from 'react-router'
import { Link } from 'react-router-dom'
import $ from 'jquery'

import { dismissMessaging, enableMessaging } from 'actions/App'
import { storeWeb3Intent } from 'actions/App'

import ConversationListItem from 'components/conversation-list-item'

import groupByArray from 'utils/groupByArray'

class MessagesDropdown extends Component {
  constructor(props) {
    super(props)

    this.handleClick = this.handleClick.bind(this)
    this.handleEnable = this.handleEnable.bind(this)

    this.intlMessages = defineMessages({
      enableMessaging: {
        id: 'messagesDropdown.enableMessaging',
        defaultMessage: 'enable messaging'
      },
      viewMessages: {
        id: 'messagesDropdown.viewMessages',
        defaultMessage: 'view your messages'
      }
    })
  }

  componentDidMount() {
    $(document).on('click', '.messages .dropdown-menu', e => {
      e.stopPropagation()
    })

    $('.messages.dropdown').on('hide.bs.dropdown', this.props.dismissMessaging)
  }

  componentDidUpdate() {
    const { history, messages, messagingDismissed } = this.props
    const isOnMessagingRoute = !!history.location.pathname.match(/^\/messages/)
    const hasNewUnreadMessage = messages.find(
      m => m.created > messagingDismissed
    )
    const dropdownHidden = !$('.messages.dropdown').hasClass('show')

    if (!isOnMessagingRoute && hasNewUnreadMessage && dropdownHidden) {
      $('#messagesDropdown').dropdown('toggle')
    }
  }

  handleClick() {
    const { intl, storeWeb3Intent, web3Account } = this.props

    if (!web3Account) {
      storeWeb3Intent(intl.formatMessage(this.intlMessages.viewMessages))
    }

    $('#messagesDropdown').dropdown('toggle')
  }

  handleEnable() {
    const { enableMessaging, intl, storeWeb3Intent, web3Account } = this.props

    if (web3Account) {
      enableMessaging()
    } else {
      storeWeb3Intent(intl.formatMessage(this.intlMessages.enableMessaging))
    }
  }

  render() {
    const { history, messages, messagingEnabled } = this.props
    const conversations = groupByArray(messages, 'conversationId')

    return (
      <div className="nav-item messages dropdown">
        <a
          className="nav-link active dropdown-toggle"
          id="messagesDropdown"
          role="button"
          data-toggle="dropdown"
          aria-haspopup="true"
          aria-expanded="false"
        >
          {!!conversations.length && <div className="unread-indicator" />}
          {!messagingEnabled && <div className="disabled-indicator" />}
          <img
            src="images/messages-icon.svg"
            className="messages"
            alt="Messages"
          />
          <img
            src="images/messages-icon-selected.svg"
            className="messages selected"
            alt="Messages"
          />
        </a>
        <div
          className="dropdown-menu dropdown-menu-right"
          aria-labelledby="messagesDropdown"
        >
          <div className="triangle-container d-flex justify-content-end">
            <div className="triangle" />
          </div>
          <div className="actual-menu">
            <header className="d-flex">
              <div className="count">
                <div className="d-inline-block">{messages.length}</div>
              </div>
              <h3>
                {messages.length === 1 && (
                  <FormattedMessage
                    id={'messagesDropdown.messageHeading'}
                    defaultMessage={'Unread Message'}
                  />
                )}
                {messages.length !== 1 && (
                  <FormattedMessage
                    id={'messagesDropdown.messagesHeading'}
                    defaultMessage={'Unread Messages'}
                  />
                )}
              </h3>
              {!messagingEnabled && (
                <button
                  className="btn btn-sm btn-primary d-none d-md-block ml-auto"
                  onClick={this.handleEnable}
                >
                  <FormattedMessage
                    id={'messages.enable'}
                    defaultMessage={'Enable Messaging'}
                  />
                </button>
              )}
            </header>
            <div className="messages-list">
              {conversations.map(c => (
                <ConversationListItem
                  key={c.key}
                  conversation={c}
                  active={false}
                  handleConversationSelect={() =>
                    history.push(`/messages/${c.key}`)
                  }
                />
              ))}
            </div>
            <Link to="/messages" onClick={this.handleClick}>
              <footer>
                <FormattedMessage
                  id={'messagesDropdown.viewAll'}
                  defaultMessage={'View All'}
                />
              </footer>
            </Link>
          </div>
        </div>
      </div>
    )
  }
}

const mapStateToProps = state => {
  return {
    messagingDismissed: state.app.messagingDismissed,
    messagingEnabled: state.app.messagingEnabled,
<<<<<<< HEAD
    messages: state.messages.filter(({ content, senderAddress, status }) => {
      return content && status === 'unread' && senderAddress !== state.app.web3.account
    })
=======
    messages: state.messages.filter(({ senderAddress, status }) => {
      return status === 'unread' && senderAddress !== state.app.web3.account
    }),
    web3Account: state.app.web3.account
>>>>>>> fe52d19f
  }
}

const mapDispatchToProps = dispatch => ({
  dismissMessaging: () => dispatch(dismissMessaging()),
  enableMessaging: () => dispatch(enableMessaging()),
  storeWeb3Intent: intent => dispatch(storeWeb3Intent(intent))
})

export default withRouter(
  connect(
    mapStateToProps,
    mapDispatchToProps
  )(injectIntl(MessagesDropdown))
)<|MERGE_RESOLUTION|>--- conflicted
+++ resolved
@@ -168,16 +168,10 @@
   return {
     messagingDismissed: state.app.messagingDismissed,
     messagingEnabled: state.app.messagingEnabled,
-<<<<<<< HEAD
     messages: state.messages.filter(({ content, senderAddress, status }) => {
       return content && status === 'unread' && senderAddress !== state.app.web3.account
-    })
-=======
-    messages: state.messages.filter(({ senderAddress, status }) => {
-      return status === 'unread' && senderAddress !== state.app.web3.account
     }),
     web3Account: state.app.web3.account
->>>>>>> fe52d19f
   }
 }
 
