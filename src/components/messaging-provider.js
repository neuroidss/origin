--- conflicted
+++ resolved
@@ -105,24 +105,13 @@
     const recipients = origin.messaging.getRecipients(roomId)
 
     if (!messages.find(({ hash }) => hash === 'origin-welcome-message')) {
-<<<<<<< HEAD
       this.debouncedFetchUser(ETH_ADDRESS)
 
-      const scopedWelcomeMessageKeyName = `${storeKeys.messageWelcomeTimestamp}:${web3Account}`
-      const welcomeTimestampString = localStorage.getItem(scopedWelcomeMessageKeyName)
-      const welcomeTimestamp = welcomeTimestampString ?
-                                new Date(+welcomeTimestampString) :
-                                Date.now()
-      !welcomeTimestampString && localStorage.setItem(
-        scopedWelcomeMessageKeyName,
-        JSON.stringify(welcomeTimestamp)
-=======
       const scopedWelcomeMessageKeyName = `${
         storeKeys.messageWelcomeTimestamp
       }:${web3Account}`
       const welcomeTimestampString = localStorage.getItem(
         scopedWelcomeMessageKeyName
->>>>>>> 86f3a9c8
       )
       const welcomeTimestamp = welcomeTimestampString
         ? new Date(+welcomeTimestampString)
@@ -149,24 +138,13 @@
     }
     // on messaging enabled
     if (messagingEnabled !== prevProps.messagingEnabled) {
-<<<<<<< HEAD
       this.debouncedFetchUser(ETH_ADDRESS)
 
-      const scopedCongratsMessageKeyName = `${storeKeys.messageCongratsTimestamp}:${web3Account}`
-      const congratsTimestampString = localStorage.getItem(scopedCongratsMessageKeyName)
-      const congratsTimestamp = congratsTimestampString ?
-                                new Date(+congratsTimestampString) :
-                                Date.now()
-      !congratsTimestampString && localStorage.setItem(
-        scopedCongratsMessageKeyName,
-        JSON.stringify(congratsTimestamp)
-=======
       const scopedCongratsMessageKeyName = `${
         storeKeys.messageCongratsTimestamp
       }:${web3Account}`
       const congratsTimestampString = localStorage.getItem(
         scopedCongratsMessageKeyName
->>>>>>> 86f3a9c8
       )
       const congratsTimestamp = congratsTimestampString
         ? new Date(+congratsTimestampString)
