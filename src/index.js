import ContractService from './services/contract-service'
import IpfsService from './services/ipfs-service'
import { Attestations } from './resources/attestations'
import Marketplace from './resources/marketplace'
import Discovery from './resources/discovery'
import Users from './resources/users'
import Messaging from './resources/messaging'
import Token from './resources/token'
import fetch from 'cross-fetch'
import store from 'store'

const defaultBridgeServer = 'https://bridge.originprotocol.com'
const defaultIpfsDomain = 'gateway.originprotocol.com'
const defaultDiscoveryServer = 'https://discovery.originprotocol.com'
const defaultDiscoveryServerPort = '443'
const defaultIpfsApiPort = '5002'
const defaultIpfsGatewayPort = '443'
const defaultIpfsGatewayProtocol = 'https'
const defaultAttestationServerUrl = `${defaultBridgeServer}/api/attestations`
<<<<<<< HEAD
// const defaultIndexingServerUrl = `${defaultBridgeServer}/api`
=======
>>>>>>> eb88f63d
const VERSION = require('.././package.json').version

class Origin {
  constructor({
    ipfsDomain = defaultIpfsDomain,
    ipfsApiPort = defaultIpfsApiPort,
    ipfsGatewayPort = defaultIpfsGatewayPort,
    ipfsGatewayProtocol = defaultIpfsGatewayProtocol,
    attestationServerUrl = defaultAttestationServerUrl,
<<<<<<< HEAD
    // indexingServerUrl = defaultIndexingServerUrl,
=======
    discoveryServer = defaultDiscoveryServer,
    discoveryServerPort = defaultDiscoveryServerPort,
>>>>>>> eb88f63d
    contractAddresses,
    web3,
    ipfsCreator,
    OrbitDB,
    ecies,
    messagingNamespace
  } = {}) {
    this.version = VERSION

    this.contractService = new ContractService({ contractAddresses, web3 })
    this.ipfsService = new IpfsService({
      ipfsDomain,
      ipfsApiPort,
      ipfsGatewayPort,
      ipfsGatewayProtocol
    })

    this.attestations = new Attestations({
      serverUrl: attestationServerUrl,
      contractService: this.contractService,
      fetch
    })

    this.marketplace = new Marketplace({
      contractService: this.contractService,
      ipfsService: this.ipfsService,
      store
    })

    this.discovery = new Discovery({
      discoveryServer,
      discoveryServerPort,
      fetch
    })

    this.users = new Users({
      contractService: this.contractService,
      ipfsService: this.ipfsService
    })

    this.messaging = new Messaging({
      contractService: this.contractService,
      ipfsCreator,
      OrbitDB,
      ecies,
      messagingNamespace
    })

    this.token = new Token({
      contractService: this.contractService,
      ipfsService: this.ipfsService,
      marketplace: this.marketplace
    })
  }
}

module.exports = Origin<|MERGE_RESOLUTION|>--- conflicted
+++ resolved
@@ -17,10 +17,7 @@
 const defaultIpfsGatewayPort = '443'
 const defaultIpfsGatewayProtocol = 'https'
 const defaultAttestationServerUrl = `${defaultBridgeServer}/api/attestations`
-<<<<<<< HEAD
 // const defaultIndexingServerUrl = `${defaultBridgeServer}/api`
-=======
->>>>>>> eb88f63d
 const VERSION = require('.././package.json').version
 
 class Origin {
@@ -30,12 +27,9 @@
     ipfsGatewayPort = defaultIpfsGatewayPort,
     ipfsGatewayProtocol = defaultIpfsGatewayProtocol,
     attestationServerUrl = defaultAttestationServerUrl,
-<<<<<<< HEAD
     // indexingServerUrl = defaultIndexingServerUrl,
-=======
     discoveryServer = defaultDiscoveryServer,
     discoveryServerPort = defaultDiscoveryServerPort,
->>>>>>> eb88f63d
     contractAddresses,
     web3,
     ipfsCreator,
