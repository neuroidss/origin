--- conflicted
+++ resolved
@@ -1,4 +1,3 @@
-<<<<<<< HEAD
 This file is the template for generating an issue for each release. 
 
 ---
@@ -15,9 +14,6 @@
   - `git checkout -b release-0.2.0 develop`
 
 No additional features should be added to this release branch. Only bug fixes should be merged directly to the release branch, which itself should eventually be merged back to `develop` in the [Publish](#publish) step.
-=======
-NOTE: We will update this checklist from [RELEASE.md](https://github.com/OriginProtocol/origin-js/blob/develop/RELEASE.md) when beginning the release procedure. 
->>>>>>> 3ae8a30c
 
 ## Confirm readiness
 - [ ] _origin-js_: Confirm js tests passing
@@ -28,20 +24,13 @@
   - `npm start`
 - [ ] _origin-dapp_: Confirm all tests passing
 - [ ] _origin-dapp_: Confirm it runs against remote (unlinked) origin-js
-<<<<<<< HEAD
   - `git checkout release-0.3.0`
-=======
-  - `git checkout develop`
->>>>>>> 3ae8a30c
+
   - `git pull`
   - `npm install`
   - `npm start`
 - [ ] _origin-dapp_: Confirm it runs against local (linked) origin-js
-<<<<<<< HEAD
   - `git checkout release-0.3.0`
-=======
-  - `git checkout develop`
->>>>>>> 3ae8a30c
   - `git pull`
   - `npm run install:dev`
   - `npm start`
@@ -59,27 +48,16 @@
 
 ## Publish
 ### origin-js
-<<<<<<< HEAD
-- [ ] _origin-js_ : In `package.json`, confirm version is `0.7.0` 
-=======
 - [ ] _origin-js_ : In `package.json`, confirm version is `0.7.0`
->>>>>>> 3ae8a30c
 - [ ] If contracts have changed:
   - Show diff with: `git diff master..develop contracts/contracts/`  
   - `cd contracts`
   - [ ] Deploy new smart contracts to Ropsten. Be sure addresses are listed in ABI files. 
     - `export ROPSTEN_MNEMONIC="<mnemonic>"`
-<<<<<<< HEAD
     - `npx truffle migrate --reset --network ropsten | tee releases/0.7.0_ropsten.log`
   - [ ] Deploy new smart contracts to Rinkeby.  Be sure addresses are listed in ABI files. 
     - `export RINKEBY_MNEMONIC=$ROPSTEN_MNEMONIC`
     - `npx truffle migrate --reset --network rinkeby | tee releases/0.7.0_rinkeby.log`
-=======
-    - `npx truffle migrate --network ropsten | tee releases/0.7.0_ropsten.log`
-  - [ ] Deploy new smart contracts to Rinkeby.  Be sure addresses are listed in ABI files. 
-    - `export RINKEBY_MNEMONIC=$ROPSTEN_MNEMONIC`
-    - `npx truffle migrate --network rinkeby | tee releases/0.7.0_rinkeby.log`
->>>>>>> 3ae8a30c
   - [ ] Migrate data from old contracts to new. (Once we get around to writing migrations!)
   - [ ] _origin-js_: Build origin.js (in `dist/origin.js`) -- **Not redundant:** This will bake in the new contract addresses into the contract's `.json` files. 
     - `npm run install:dev`
@@ -94,8 +72,7 @@
   - `git branch -D rerelease-0.7.0`
   - _Manually_ [delete on GitHub](https://github.com/OriginProtocol/origin-js/branches)
 - [ ] _origin-js_: Create new [GitHub release](https://github.com/OriginProtocol/origin-js/releases) with origin.js code,
-  - [ ] Version in form `v0.7.0` (This will add git tag on `master`)
-<<<<<<< HEAD
+  - [ ] Version in form `v0.7.0` (This will add git tag on `master`)<<<<<<< HEAD
   - [ ] Include output of Truffle logs (containing addresses of smart contracts) in description
   - [ ] Include block number the contracts were deployed at
     - `https://rinkeby.etherscan.io/address/<contract address>`
@@ -103,8 +80,8 @@
 - [ ] _origin-js_: [Publish to npm](https://docs.npmjs.com/cli/publish). 
   - `npm publish`
 
-### demo-dapp
-- [ ] _demo-dapp_: Build against npm version. This will update `package-lock.json`
+### origin-dapp
+- [ ] _origin-dapp_: Build against npm version. This will update `package-lock.json`
   - `npm unlink --no-save origin && npm install && npm run build`
 - [ ] `git add package.json && git commit -m "0.3.0 release"`
 - [ ] _origin-dapp_: Merge and push branches
@@ -117,14 +94,14 @@
 - [ ] _origin-js_: Delete release branch
   - `git branch -D release-0.3.0`
   - _Manually_ [delete on GitHub](https://github.com/OriginProtocol/origin-dapp/branches)
-- [ ] _demo-dapp_: Confirm that demo-dapp works when run alone again NPM. 
-- [ ] _demo-dapp_: Test deploy dapp to heroku
-  - `git clone https://github.com/OriginProtocol/demo-dapp && cd demo-dapp`
+- [ ] _origin-dapp_: Confirm that origin-dapp works when run alone again NPM. 
+- [ ] _origin-dapp_: Test deploy dapp to heroku
+  - `git clone https://github.com/OriginProtocol/origin-dapp && cd origin-dapp`
   - `heroku create && git push heroku master`
-- [ ] _demo-dapp_: Add git tag to `master` to match origin-js.
+- [ ] _origin-dapp_: Add git tag to `master` to match origin-js.
   - `git tag -a v0.3.0 -m "New release"`
 
-### bridge-server
+### origin-bridge
 - [ ] _origin-dapp_: Merge and push branches
   - `git checkout develop`
   - `git merge --no-ff release-0.2.0`
@@ -135,46 +112,14 @@
 - [ ] _origin-js_: Delete release branch
   - `git branch -D release-0.2.0`
   - _Manually_ [delete on GitHub](https://github.com/OriginProtocol/origin-bridge/branches)
-- [ ] _bridge-server_: Add git tag to `master` to match origin-js.
+- [ ] _origin-bridge_: Add git tag to `master` to match origin-js.
   - `git tag -a v0.2.0 -m "New release"`
-=======
-  - [ ] Include addresses of smart contracts in description
-- [ ] _origin-js_: [Publish to npm](https://docs.npmjs.com/cli/publish). 
-  - `npm publish`
-### origin-dapp
-- [ ] _origin-dapp_: Update package version number in `package.json`
-  -   ` "origin": "origin": "0.6.1"` --> `"origin": "0.7.0"`
-  - `sed -i -e 's/0.6.1/0.7.0/g' package.json` 👈 is that command correct? (micah)
-- [ ] _origin-dapp_: Build against npm version. This will update `package-lock.json`
-  - `npm unlink --no-save origin && npm install && npm run build`
-- [ ] `git add package.json && git commit -m "0.7.0 release"`
-- [ ] _origin-dapp_: Merge `develop` into `master` and push
-- [ ] _origin-dapp_: Confirm that origin-dapp works when run alone again NPM. 
-- [ ] _origin-dapp_: Test deploy dapp to heroku
-  - `git clone https://github.com/OriginProtocol/origin-dapp && cd origin-dapp`
-  - `heroku create && git push heroku master`
-- [ ] _origin-dapp_: Add git tag to `master` to match origin-js.
-  - `git tag -a v0.7.0 -m "New release"`
-
-### origin-bridge
-- [ ] Copy contract ABIs from `origin-js` (located in `contracts/build/contracts`) to `origin-bridge` (located in `contracts`)
-☝️ must happen *after* new contracts have been deployed to test nets!
-
-- [ ] _origin-bridge_: merge `develop` to `master`
-- [ ] _origin-bridge_: Add git tag to `master` to match origin-js.
-  - `git tag -a v0.7.0 -m "New release"`
->>>>>>> 3ae8a30c
 
 ## Follow-up
 - [ ] Confirm published `origin.js` file is accessible via `code.originprotocol.com` redirect
   - https://code.originprotocol.com/origin-js/origin-v0.7.0.js
-<<<<<<< HEAD
-- [ ] _demo-dapp_ `npm unlink --no-save origin`
-- [ ] _demo-dapp_: Confirm that "one-line setup & run" command works on `master` branch shown by default
-=======
 - [ ] _origin-dapp_ `npm unlink --no-save origin`
 - [ ] _origin-dapp_: Confirm that "one-line setup & run" command works on `master` branch shown by default
->>>>>>> 3ae8a30c
 - [ ] _origin-js_: Increment version number to  on `develop` to for next release
   - `git checkout develop`
   - `subl package.json`
