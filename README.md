--- conflicted
+++ resolved
@@ -15,11 +15,7 @@
 
 To accomplish these ambitious goals, the Origin platform is being launched with incentives from the outset to encourage other technologists, businesses, and consumers to build, contribute, and extend the ecosystem with us. We imagine a broad collection of vertical use cases (e.g short-term vacation rentals, freelance software engineering, tutoring for hire) that are built on top of Origin standards and shared data. Together, we will create the Internet economy of tomorrow.
 
-<<<<<<< HEAD
 To learn more about this project, please visit [the Origin website](http://www.originprotocol.com) and download our whitepaper.
-=======
-To learn more about this project, please visit [the Origin website](https://www.originprotocol.org) and download our whitepaper.
->>>>>>> bc44dc97
 
 ## In this repo
 
@@ -54,13 +50,8 @@
 ```
 3. Clone Origin:
 ```
-<<<<<<< HEAD
-git clone https://github.com/OriginProtocol/demo-dapp.git
-cd demo-dapp
-=======
 git clone https://github.com/OriginProtocol/demo-dapp origin-demo-dapp
 cd origin-demo-dapp
->>>>>>> bc44dc97
 ```
 4. Start testrpc:
 ```
