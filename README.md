--- conflicted
+++ resolved
@@ -68,13 +68,9 @@
 
 8. Click where it says "Ethereum Main Network", select "Custom RPC" and enter `http://localhost:9545/`. This takes us off of the real ETH blockchain and onto our local blockchain. Click the back arrow to return to your account.
 
-**Be sure that you are off of the Ethereum Main Network and not using your real wallet address.**
+**Be careful not to mix up your test wallet with you real one on the Main Network.**
 
-<<<<<<< HEAD
 9. You should see your first test account now has 100 ETH. (Address of `0x627306090abaB3A6e1400e9345bC60c78a8BEf57`) Additional generated accounts will also have this amount.
-=======
-9. You should see your account now has 100 ETH. This is your test account on our local network. Other generated accounts will also have this amount. **Be careful not to mix up your test wallet with you real one on the Main Network.**
->>>>>>> 0a9ca42c
 
 10. Start Origin node application.
 ```
